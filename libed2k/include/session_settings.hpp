--- conflicted
+++ resolved
@@ -11,11 +11,7 @@
             recv_socket_buffer_size(0),
             send_socket_buffer_size(0),
             server_port(4661),
-<<<<<<< HEAD
-            peer_port(4662)
-        {}
-=======
-            listen_port(4462),
+            peer_port(4662),
             client_name("http://www.aMule.org")
         {
             // prepare empty client hash
@@ -23,7 +19,6 @@
             client_hash[5] = 14;
             client_hash[14] = 111;
         }
->>>>>>> b668607d
 
         // the number of seconds to wait for any activity on
         // the peer wire before closing the connectiong due
@@ -44,15 +39,11 @@
         std::string server_hostname;
         // ed2k server port
         int server_port;
-<<<<<<< HEAD
         // ed2k peer port for incoming peer connections
         int peer_port;
-=======
 
-        int listen_port;                // ed2k client listen port 4462 by default
-        std::string client_name;        // ed2k client name
-        md4_hash        client_hash;    // ed2k client hash
->>>>>>> b668607d
+        std::string client_name; // ed2k client name
+        md4_hash client_hash;    // ed2k client hash
     };
 
 }

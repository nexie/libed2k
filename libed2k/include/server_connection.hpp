
#ifndef __LIBED2K_SERVER_CONNECTION__
#define __LIBED2K_SERVER_CONNECTION__

#include <boost/noncopyable.hpp>
#include <boost/intrusive_ptr.hpp>
#include <boost/asio.hpp>

#include <libtorrent/intrusive_ptr_base.hpp>

#include "types.hpp"
#include "packet_struct.hpp"
#include "error_code.hpp"
#include "base_connection.hpp"
#include "peer.hpp"
#include "session_impl.hpp"

namespace libed2k
{
    namespace aux { class session_impl; }

    class server_connection: public libtorrent::intrusive_ptr_base<server_connection>,
                             public boost::noncopyable
    {
        typedef std::vector<char> socket_buffer;

        friend class aux::session_impl;
    public:
        server_connection(aux::session_impl& ses);

        /**
          * start working
         */
        void start();

        /**
          * close socket and cancel all deadline timers
         */
        void close();

        /**
          * connection stopped when his socket is not opened
         */
        bool is_stopped() const;

        /**
          * after connect to server we read some messages from it
          * when we get new client id - it means connection accepted and initialized
         */
        bool is_initialized() const;

        const tcp::endpoint& getServerEndpoint() const;

        void post_search_request(search_request& sr);
        void post_sources_request(const md4_hash& hFile, boost::uint64_t nSize);
        void post_announce(offer_files_list& offer_list);
    private:

<<<<<<< HEAD
        // resolve host name go to connect
        void on_name_lookup(const error_code& error, tcp::resolver::iterator i);
        // connect to host name and go to start
        void on_connection_complete(error_code const& e);
        // file owners were found
        void on_found_peers(const found_file_sources& sources);
=======
        void on_name_lookup(const error_code& error, tcp::resolver::iterator i);            //!< resolve host name go to connect
        void on_udp_name_lookup(const error_code& error, udp::resolver::iterator i);        //!< resolve udp host name go to connect
        void on_connection_complete(error_code const& e);                                   //!< connect to host name and go to start
>>>>>>> 926b9a09

        void handle_error(const error_code& error);

        void write_server_keep_alive();

        void do_read();
        void do_read_udp();

        /**
          * call when socket got packets header
         */
        void handle_read_header(const error_code& error, size_t nSize);

        /**
          * call when socket got packets body and call users call back
         */
        void handle_read_packet(const error_code& error, size_t nSize);

        /**
          * call when socket got packets header
         */
        void handle_read_header_udp(const error_code& error, size_t nSize);

        /**
          * call when socket got packets body and call users call back
         */
        void handle_read_packet_udp(const error_code& error, size_t nSize);

        /**
          * write structures into socket
         */
        template<typename T>
        void do_write(T& t);

        template<typename T>
        void do_write_udp(T& t);


        /**
          * order write handler - executed while message order not empty
         */
        void handle_write(const error_code& error, size_t nSize);
        void handle_write_udp(const error_code& error, size_t nSize);

        /**
          * deadline timer handler
         */
        void check_deadline();

        boost::uint32_t                 m_nClientId;
        tcp::resolver                   m_name_lookup;
        dtimer                          m_keep_alive;       //!< timer for ping server
        aux::session_impl&              m_ses;
        boost::uint32_t                 m_nFilesCount;
        boost::uint32_t                 m_nUsersCount;
        boost::uint32_t                 m_nTCPFlags;
        boost::uint32_t                 m_nAuxPort;
        tcp::socket                     m_socket;
        dtimer                          m_deadline;         //!< deadline timer for reading operations

        udp::socket                     m_udp_socket;
        udp::resolver                   m_udp_name_lookup;
        libed2k_header                  m_in_udp_header;        //!< incoming message header
        socket_buffer                   m_in_udp_container;     //!< buffer for incoming messages
        udp::endpoint                   m_udp_target;

        libed2k_header                  m_in_header;        //!< incoming message header
        socket_buffer                   m_in_container;     //!< buffer for incoming messages
        tcp::endpoint                   m_target;

        std::deque<std::pair<libed2k_header, std::string> > m_write_order;  //!< outgoing messages order
        std::deque<std::pair<libed2k_header, std::string> > m_udp_order;    //!< outgoing messages order for udp
    };

    template<typename T>
    void server_connection::do_write(T& t)
    {
        if (is_stopped())
        {
            return;
        }

        bool bWriteInProgress = !m_write_order.empty();

        m_write_order.push_back(std::make_pair(libed2k_header(), std::string()));

        boost::iostreams::back_insert_device<std::string> inserter(m_write_order.back().second);
        boost::iostreams::stream<boost::iostreams::back_insert_device<std::string> > s(inserter);

        // Serialize the data first so we know how large it is.
        archive::ed2k_oarchive oa(s);
        oa << t;
        s.flush();
        m_write_order.back().first.m_size     = m_write_order.back().second.size() + 1;  // packet size without protocol type and packet body size field
        m_write_order.back().first.m_type     = packet_type<T>::value;

        DBG("server_connection::do_write " << packetToString(packet_type<T>::value) << " size: " << m_write_order.back().second.size() + 1);

        if (!bWriteInProgress)
        {
            std::vector<boost::asio::const_buffer> buffers;
            buffers.push_back(boost::asio::buffer(&m_write_order.front().first, header_size));
            buffers.push_back(boost::asio::buffer(m_write_order.front().second));

            // set deadline timer
            m_deadline.expires_from_now(boost::posix_time::seconds(
                                            m_ses.settings().server_timeout));

            boost::asio::async_write(m_socket, buffers, boost::bind(&server_connection::handle_write, self(),
                    boost::asio::placeholders::error,
                    boost::asio::placeholders::bytes_transferred));
        }
    }

    template<typename T>
    void server_connection::do_write_udp(T& t)
    {
        if (!m_udp_socket.is_open())
        {
            return;
        }

        bool bWriteInProgress = !m_udp_order.empty();

        m_udp_order.push_back(std::make_pair(libed2k_header(), std::string()));

        boost::iostreams::back_insert_device<std::string> inserter(m_udp_order.back().second);
        boost::iostreams::stream<boost::iostreams::back_insert_device<std::string> > s(inserter);

        // Serialize the data first so we know how large it is.
        archive::ed2k_oarchive oa(s);
        oa << t;
        s.flush();
        m_udp_order.back().first.m_size     = m_udp_order.back().second.size() + 1;  // packet size without protocol type and packet body size field
        m_udp_order.back().first.m_type     = packet_type<T>::value;

        DBG("server_connection::do_write_udp " << packetToString(packet_type<T>::value) << " size: " << m_udp_order.back().second.size() + 1);

        if (!bWriteInProgress)
        {
            std::vector<boost::asio::const_buffer> buffers;
            buffers.push_back(boost::asio::buffer(&m_udp_order.front().first, header_size));
            buffers.push_back(boost::asio::buffer(m_udp_order.front().second));

            m_udp_socket.async_send_to(buffers, m_udp_target, boost::bind(&server_connection::handle_write_udp, self(),
                    boost::asio::placeholders::error,
                    boost::asio::placeholders::bytes_transferred));
        }
    }

}

#endif<|MERGE_RESOLUTION|>--- conflicted
+++ resolved
@@ -56,18 +56,14 @@
         void post_announce(offer_files_list& offer_list);
     private:
 
-<<<<<<< HEAD
         // resolve host name go to connect
         void on_name_lookup(const error_code& error, tcp::resolver::iterator i);
+        // resolve udp host name go to connect
+        void on_udp_name_lookup(const error_code& error, udp::resolver::iterator i);
         // connect to host name and go to start
         void on_connection_complete(error_code const& e);
         // file owners were found
         void on_found_peers(const found_file_sources& sources);
-=======
-        void on_name_lookup(const error_code& error, tcp::resolver::iterator i);            //!< resolve host name go to connect
-        void on_udp_name_lookup(const error_code& error, udp::resolver::iterator i);        //!< resolve udp host name go to connect
-        void on_connection_complete(error_code const& e);                                   //!< connect to host name and go to start
->>>>>>> 926b9a09
 
         void handle_error(const error_code& error);
 

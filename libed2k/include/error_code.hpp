--- conflicted
+++ resolved
@@ -18,15 +18,15 @@
         enum error_code_enum
         {
             no_error = 0,
-<<<<<<< HEAD
             // protocol errors
+            md4_hash_index_error,
+            md4_hash_convert_error,
             tag_type_mismatch,
             unexpected_ostream_error,
             unexpected_istream_error,
             invalid_tag_type,
             blob_tag_too_long,
             incompatible_tag_getter,
-            save_undefined_tag_error,
             tag_list_index_error,
             // transport errors
             session_is_closing,
@@ -34,17 +34,6 @@
             transfer_finished,
 
             num_errors
-=======
-            md4_hash_index_error,
-            md4_hash_convert_error,
-            tag_type_mismatch,
-			unexpected_ostream_error,
-			unexpected_istream_error,
-			invalid_tag_type,
-			blob_tag_too_long,
-			incompatible_tag_getter,
-			tag_list_index_error
->>>>>>> 85bc4b6a
         };
     }
 }

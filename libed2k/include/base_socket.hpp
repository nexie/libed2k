#ifndef __BASE_SOCKET__
#define __BASE_SOCKET__

#include <string>
#include <sstream>
#include <map>
#include <deque>
#include <boost/cstdint.hpp>
#include <boost/tuple/tuple.hpp>
#include <boost/iostreams/device/array.hpp>
#include <boost/iostreams/device/back_inserter.hpp>
#include <boost/iostreams/stream.hpp>
#include <boost/asio.hpp>
#include <boost/bind.hpp>
#include <boost/function.hpp>
<<<<<<< HEAD

#include <libtorrent/assert.hpp>
#include <libtorrent/chained_buffer.hpp>

=======
#include <boost/shared_ptr.hpp>
#include <boost/enable_shared_from_this.hpp>
>>>>>>> f1f717ec
#include "types.hpp"
#include "log.hpp"
#include "archive.hpp"
#include "packet_struct.hpp"

namespace libed2k{

/**
  * base socket class for in-place handle protocol type(compression/decompression), write data with serialization and vice versa
  *
 */
class base_socket : public boost::enable_shared_from_this<base_socket>
{
public:
    enum{ header_size = sizeof( libed2k_header) };

    typedef std::vector<char> socket_buffer;
    typedef boost::iostreams::basic_array_source<char> Device;

    /**
      * call back on receive data packet
      * @param read data buffer
      * @param error code
     */
    typedef boost::function<void (const error_code&)> socket_handler;
    typedef std::map<proto_type, socket_handler> callback_map;                     //!< call backs storage type

    /**
      * @param io - operation io service
      * @param nTimeout - read operations timeout in seconds, 0 - means infinite
     */
    base_socket(boost::asio::io_service& io, int nTimeout);

    ~base_socket();

    /**
      * get internal socket
     */
    tcp::socket& socket();

    void set_timeout(int nTimeout);

    template<typename Handler>
    void do_connect(tcp::endpoint target, Handler handler)
    {
        m_deadline.expires_from_now(boost::posix_time::seconds(20));
        m_socket.async_connect(target, handler);
    }

    /**
      * do write your structure into socket
      * structure must be serialisable
     */
    template<typename T>
    void do_write(T& t)
    {
        libed2k_header header;
        std::string body;
        boost::iostreams::back_insert_device<std::string> inserter(body);
        boost::iostreams::stream<boost::iostreams::back_insert_device<std::string> >
            s(inserter);

        // Serialize the data first so we know how large it is.
        archive::ed2k_oarchive oa(s);
        oa << t;
        s.flush();
        // packet size without protocol type and packet body size field
        header.m_size = body.size() + 1;
        header.m_type = packet_type<T>::value;

        copy_send_buffer((char*)(&header), header_size);
        copy_send_buffer(body.c_str(), body.size());

        setup_send();
    }

    template <class Destructor>
    void append_send_buffer(char* buffer, int size, Destructor const& destructor)
	{
        m_send_buffer.append_buffer(buffer, size, size, destructor);
    }

    void setup_send();

    /**
     * write structure into socket
     * structure must have serialization method
     */
/*
 *  replace by do_write
    template <typename T, typename Handler>
    void async_write(T& t, Handler handler)
    {
        m_strOutput.clear();
        boost::iostreams::back_insert_device<std::string> inserter(m_strOutput);
        boost::iostreams::stream<boost::iostreams::back_insert_device<std::string> > s(inserter);

        // Serialize the data first so we know how large it is.
        archive::ed2k_oarchive oa(s);
        oa << t;
        s.flush();

<<<<<<< HEAD
        // generate header
        m_out_header.m_protocol = OP_EDONKEYPROT;
        m_out_header.m_size     = m_strOutput.size() + 1;  // packet size without protocol type and packet body size field
        m_out_header.m_type     = packet_type<T>::value;
        DBG("packet type: " <<  packetToString(packet_type<T>::value));

        // Write the serialized data to the socket. We use "gather-write" to send
        // both the header and the data in a single write operation.
        std::vector<boost::asio::const_buffer> buffers;
        buffers.push_back(boost::asio::buffer(&m_out_header, header_size));
        buffers.push_back(boost::asio::buffer(m_strOutput));
        boost::asio::async_write(m_socket, buffers, handler);
    }
    */

    /**
     * read packet body and serialize it into type T
     */
    // example code
/*
    template<typename T, typename Handler>
    void handle_read_body(const boost::system::error_code& error, T& t, boost::tuple<Handler> handler)
    {
        if (error)
=======
        DBG("base_socket::do_write " << packetToString(packet_type<T>::value) << " size: " << m_write_order.back().second.size() + 1);

        if (!bWriteInProgress)
>>>>>>> f1f717ec
        {
            boost::get<0>(handler)(error);
            return;
        }

        try
        {
            boost::iostreams::stream_buffer<Device> buffer(&m_in_container[0], m_in_header.m_size - 1);
            std::istream in_array_stream(&buffer);
            archive::ed2k_iarchive ia(in_array_stream);

<<<<<<< HEAD
            ia >> t;
            boost::get<0>(handler)(error);
=======
            boost::asio::async_write(m_socket, buffers, boost::bind(&base_socket::handle_write, shared_from_this(),
                    boost::asio::placeholders::error,
                    boost::asio::placeholders::bytes_transferred));
>>>>>>> f1f717ec
        }
        catch(std::exception& e)
        {
            boost::get<0>(handler)(error);
        }
    }
*/
    /**
     * start async read
     * after reading completed - appropriate user callback will faired
     * or callback for unhandled packets if it set
     */
    void start_read_cycle();

    /**
      * read packet header
     */
    const libed2k_header& context() const;

    /**
      * add ordinary callbacks, set unhandled callback and error callback
     */
    void add_callback(proto_type ptype, socket_handler handler);
    void set_unhandled_callback(socket_handler handler);
    void set_error_callback(socket_handler handler);    //!< TODO - do we need it?
    void set_timeout_callback(socket_handler handler);


    /**
      * this method will call from external handlers for extract buffer into structure
      * on error return false
     */
    template<typename T>
    bool decode_packet(T& t)
    {
        try
        {
            boost::iostreams::stream_buffer<base_socket::Device> buffer(&m_in_container[0], m_in_header.m_size - 1);
            std::istream in_array_stream(&buffer);
            archive::ed2k_iarchive ia(in_array_stream);
            ia >> t;
        }
        catch(libed2k_exception& e)
        {
            DBG("Error on conversion " << e.what());
            return (false);
        }

        return (true);
    }

    /**
     * stop all operations and close socket
     */
    void close();
private:
    tcp::socket    m_socket;           //!< operation socket
    socket_handler m_unhandled_handler;
    socket_handler m_handle_error;     //!< on error
    socket_handler m_timeout_handler;  //!< on timeout
    dtimer         m_deadline;         //!< deadline timer for reading operations
    int            m_timeout;          //!< deadline timeout for reading operations
    bool           m_stopped;          //!< socket is stopped
    bool           m_write_in_progress;//!< write indicator
    libed2k_header m_in_header;        //!< incoming message header
    socket_buffer  m_in_container;     //!< buffer for incoming messages
    callback_map   m_callbacks;

    //std::deque<std::pair<libed2k_header, std::string> > m_write_order;
    //!< outgoing messages order
    libtorrent::chained_buffer m_send_buffer;

    // TODO: should use memory pool instead of raw heap
    void copy_send_buffer(const char* buf, int size);

    std::pair<char*, int> allocate_buffer(int size);
    void free_buffer(char* buf, int size);

    /**
     * order write handler - executed while message order not empty
     */
    void handle_write(const error_code& error, size_t nSize);

    /**
     * common error handle and call user on error callback
     */
    void handle_error(const error_code& error);

    /**
     * call when socket got packets header
     */
    void handle_read_header(const error_code& error, size_t nSize);

    /**
     * call when socket got packets body and call users call back
     */
    void handle_read_packet(const error_code& error, size_t nSize);

    /**
     * deadline timer handler
     */
    void check_deadline();
};

}
#endif<|MERGE_RESOLUTION|>--- conflicted
+++ resolved
@@ -13,15 +13,12 @@
 #include <boost/asio.hpp>
 #include <boost/bind.hpp>
 #include <boost/function.hpp>
-<<<<<<< HEAD
+#include <boost/shared_ptr.hpp>
+#include <boost/enable_shared_from_this.hpp>
 
 #include <libtorrent/assert.hpp>
 #include <libtorrent/chained_buffer.hpp>
 
-=======
-#include <boost/shared_ptr.hpp>
-#include <boost/enable_shared_from_this.hpp>
->>>>>>> f1f717ec
 #include "types.hpp"
 #include "log.hpp"
 #include "archive.hpp"
@@ -106,80 +103,6 @@
 
     void setup_send();
 
-    /**
-     * write structure into socket
-     * structure must have serialization method
-     */
-/*
- *  replace by do_write
-    template <typename T, typename Handler>
-    void async_write(T& t, Handler handler)
-    {
-        m_strOutput.clear();
-        boost::iostreams::back_insert_device<std::string> inserter(m_strOutput);
-        boost::iostreams::stream<boost::iostreams::back_insert_device<std::string> > s(inserter);
-
-        // Serialize the data first so we know how large it is.
-        archive::ed2k_oarchive oa(s);
-        oa << t;
-        s.flush();
-
-<<<<<<< HEAD
-        // generate header
-        m_out_header.m_protocol = OP_EDONKEYPROT;
-        m_out_header.m_size     = m_strOutput.size() + 1;  // packet size without protocol type and packet body size field
-        m_out_header.m_type     = packet_type<T>::value;
-        DBG("packet type: " <<  packetToString(packet_type<T>::value));
-
-        // Write the serialized data to the socket. We use "gather-write" to send
-        // both the header and the data in a single write operation.
-        std::vector<boost::asio::const_buffer> buffers;
-        buffers.push_back(boost::asio::buffer(&m_out_header, header_size));
-        buffers.push_back(boost::asio::buffer(m_strOutput));
-        boost::asio::async_write(m_socket, buffers, handler);
-    }
-    */
-
-    /**
-     * read packet body and serialize it into type T
-     */
-    // example code
-/*
-    template<typename T, typename Handler>
-    void handle_read_body(const boost::system::error_code& error, T& t, boost::tuple<Handler> handler)
-    {
-        if (error)
-=======
-        DBG("base_socket::do_write " << packetToString(packet_type<T>::value) << " size: " << m_write_order.back().second.size() + 1);
-
-        if (!bWriteInProgress)
->>>>>>> f1f717ec
-        {
-            boost::get<0>(handler)(error);
-            return;
-        }
-
-        try
-        {
-            boost::iostreams::stream_buffer<Device> buffer(&m_in_container[0], m_in_header.m_size - 1);
-            std::istream in_array_stream(&buffer);
-            archive::ed2k_iarchive ia(in_array_stream);
-
-<<<<<<< HEAD
-            ia >> t;
-            boost::get<0>(handler)(error);
-=======
-            boost::asio::async_write(m_socket, buffers, boost::bind(&base_socket::handle_write, shared_from_this(),
-                    boost::asio::placeholders::error,
-                    boost::asio::placeholders::bytes_transferred));
->>>>>>> f1f717ec
-        }
-        catch(std::exception& e)
-        {
-            boost::get<0>(handler)(error);
-        }
-    }
-*/
     /**
      * start async read
      * after reading completed - appropriate user callback will faired

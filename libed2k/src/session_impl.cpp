--- conflicted
+++ resolved
@@ -15,12 +15,7 @@
 #include "constants.hpp"
 #include "log.hpp"
 #include "alert_types.hpp"
-<<<<<<< HEAD
-// for test
-//#include "file.hpp"
-=======
 #include "file.hpp"
->>>>>>> e9839567
 
 using namespace libed2k;
 using namespace libed2k::aux;

--- conflicted
+++ resolved
@@ -403,11 +403,7 @@
 
     if (e)
     {
-<<<<<<< HEAD
         LERR_ << "*** TICK TIMER FAILED " << e.message();
-=======
-        LERR_ << "*** TICK TIMER FAILED " << e.message().c_str() << "\n";
->>>>>>> 52bb41af
         ::abort();
         return;
     }

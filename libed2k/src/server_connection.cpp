
#include <boost/lexical_cast.hpp>

#include "server_connection.hpp"
#include "transfer.hpp"
#include "session_impl.hpp"
#include "session.hpp"
#include "transfer.hpp"
#include "log.hpp"
#include "alert_types.hpp"

namespace libed2k
{

    typedef boost::iostreams::basic_array_source<char> Device;

    server_connection::server_connection(aux::session_impl& ses):
        m_nClientId(0),
        m_name_lookup(ses.m_io_service),
        m_keep_alive(ses.m_io_service),
        m_ses(ses),
        m_nFilesCount(0),
        m_nUsersCount(0),
        m_nTCPFlags(0),
        m_nAuxPort(0),
        m_socket(ses.m_io_service),
        m_deadline(ses.m_io_service),
        m_udp_socket(ses.m_io_service),
        m_udp_name_lookup(ses.m_io_service)
    {
        m_deadline.expires_at(boost::posix_time::pos_infin);
    }

    void server_connection::start()
    {
        const session_settings& settings = m_ses.settings();

        check_deadline();
        tcp::resolver::query q(settings.server_hostname,
                               boost::lexical_cast<std::string>(settings.server_port));

        udp::resolver::query uq(settings.server_hostname,
                boost::lexical_cast<std::string>(settings.server_port + 4)); // UDP port = TCP port + 4

        m_name_lookup.async_resolve(
            q, boost::bind(&server_connection::on_name_lookup, self(), _1, _2));

        m_udp_name_lookup.async_resolve(
            uq, boost::bind(&server_connection::on_udp_name_lookup, self(), _1, _2));
    }

    void server_connection::close()
    {
        DBG("server_connection::close()");
        m_socket.close();
        m_deadline.cancel();
        m_name_lookup.cancel();
        m_keep_alive.cancel();
        m_udp_socket.close();
    }

    bool server_connection::is_stopped() const
    {
        return (!m_socket.is_open());
    }

    bool server_connection::is_initialized() const
    {
        return (m_nClientId != 0);
    }

    const tcp::endpoint& server_connection::getServerEndpoint() const
    {
        return (m_target);
    }

    void server_connection::post_search_request(search_request& sr)
    {
        if (!is_stopped())
        {
            do_write(sr);
        }
    }

    void server_connection::post_sources_request(const md4_hash& hFile, boost::uint64_t nSize)
    {
        if (!is_stopped())
        {
            DBG("server_connection::post_sources_request(" << hFile.toString() << ", " << nSize << ")");
            get_file_sources gfs;
            gfs.m_hFile = hFile;
            gfs.m_file_size.nQuadPart = nSize;
            do_write(gfs);
        }
    }

    void server_connection::post_announce(offer_files_list& offer_list)
    {
        if (!is_stopped())
        {
            DBG("server_connection::post_announce: " << offer_list.m_collection.size());
            do_write(offer_list);
        }
    }

    void server_connection::on_name_lookup(
        const error_code& error, tcp::resolver::iterator i)
    {
        const session_settings& settings = m_ses.settings();

        if (error == boost::asio::error::operation_aborted) return;

        if (error || i == tcp::resolver::iterator())
        {
            ERR("server name: " << settings.server_hostname
                << ", resolve failed: " << error);
            return;
        }

        m_target = *i;

        DBG("server name resolved: " << libtorrent::print_endpoint(m_target));

        // prepare for connect
        // set timeout
        // execute connect
        m_deadline.expires_from_now(boost::posix_time::seconds(settings.peer_connect_timeout));
        m_socket.async_connect(m_target, boost::bind(&server_connection::on_connection_complete, self(), _1));
    }


    void server_connection::on_udp_name_lookup(
        const error_code& error, udp::resolver::iterator i)
    {
        const session_settings& settings = m_ses.settings();

        if (error == boost::asio::error::operation_aborted) return;

        if (error || i == udp::resolver::iterator())
        {
            ERR("server name: " << settings.server_hostname
                << ", resolve failed: " << error);
            return;
        }

        m_udp_target = *i;

        DBG("server name resolved: " << libtorrent::print_endpoint(m_udp_target));
        // start udp socket on out host
        m_udp_socket.open(udp::v4());

        DBG("udp socket status: " << m_udp_socket.is_open()?"opened":"closed");
    }

    // private callback methods
    void server_connection::on_connection_complete(error_code const& error)
    {
        DBG("server_connection::on_connection_complete");

        if (is_stopped())
        {
            DBG("socket was closed by timeout");
            return;
        }

        if (error)
        {
            ERR("connection to: " << libtorrent::print_endpoint(m_target)
                << ", failed: " << error);
            close();
            return;
        }

        //m_socket->set_timeout(boost::posix_time::pos_infin);

        m_ses.settings().server_ip = m_target.address().to_v4().to_ulong();

        DBG("connect to server:" << libtorrent::print_endpoint(m_target) << ", successfully");

        const session_settings& settings = m_ses.settings();

        cs_login_request    login;
        //!< generate initial packet to server
        boost::uint32_t nVersion = 0x3c;
        boost::uint32_t nCapability = CAPABLE_AUXPORT | CAPABLE_NEWTAGS | CAPABLE_UNICODE | CAPABLE_LARGEFILES;
        boost::uint32_t nClientVersion  = (3 << 24) | (2 << 17) | (3 << 10) | (1 << 7);

        login.m_hClient                 = settings.client_hash;
        login.m_sNetIdentifier.m_nIP    = 0;
        login.m_sNetIdentifier.m_nPort  = settings.listen_port;

<<<<<<< HEAD
void server_connection::on_found_peers(const found_file_sources& sources)
{
    APP("found peers for hash: " << sources.m_hFile);
    boost::shared_ptr<transfer> t = m_ses.find_transfer(sources.m_hFile).lock();

    for (std::vector<net_identifier>::const_iterator i =
             sources.m_sources.m_collection.begin();
         i != sources.m_sources.m_collection.end(); ++i)
    {
        tcp::endpoint peer(ip::address::from_string(int2ipstr(i->m_nIP)), i->m_nPort);
        APP("found peer: " << peer);
        t->add_peer(peer);
    }
}

void server_connection::handle_error(const error_code& error)
{
    ERR("Error " << error.message());
    close();
}
=======
        login.m_list.add_tag(make_string_tag(std::string(settings.client_name), CT_NAME, true));
        login.m_list.add_tag(make_typed_tag(nVersion, CT_VERSION, true));
        login.m_list.add_tag(make_typed_tag(nCapability, CT_SERVER_FLAGS, true));
        login.m_list.add_tag(make_typed_tag(nClientVersion, CT_EMULE_VERSION, true));
        login.m_list.dump();
>>>>>>> 926b9a09

        // prepare server ping
        m_keep_alive.expires_from_now(boost::posix_time::seconds(settings.server_keep_alive_timeout));
        m_keep_alive.async_wait(boost::bind(&server_connection::write_server_keep_alive, self()));

        do_read();
        do_write(login);      // write login message
    }

    void server_connection::handle_error(const error_code& error)
    {
        ERR("Error " << error.message());
        m_ses.m_alerts.post_alert_should(server_connection_failed(error));
        close();
    }

    void server_connection::write_server_keep_alive()
    {
        // do nothing when server connection stopped
        if (is_stopped())
        {
            DBG("stopped");
            return;
        }

        offer_files_list empty_list;
        DBG("send server ping");

        do_write(empty_list);
        m_keep_alive.expires_from_now(boost::posix_time::seconds(m_ses.settings().server_keep_alive_timeout));
        m_keep_alive.async_wait(boost::bind(&server_connection::write_server_keep_alive, self()));
    }

    void server_connection::handle_write(const error_code& error, size_t nSize)
    {
        if (is_stopped()) return;

        if (!error)
        {
            m_write_order.pop_front();

            if (!m_write_order.empty())
            {
                // set deadline timer
                m_deadline.expires_from_now(boost::posix_time::seconds(m_ses.settings().server_timeout));

                std::vector<boost::asio::const_buffer> buffers;
                buffers.push_back(boost::asio::buffer(&m_write_order.front().first, header_size));
                buffers.push_back(boost::asio::buffer(m_write_order.front().second));
                boost::asio::async_write(m_socket, buffers, boost::bind(&server_connection::handle_write, self(),
                                    boost::asio::placeholders::error,
                                    boost::asio::placeholders::bytes_transferred));
            }
        }
        else
        {
            handle_error(error);
        }
    }

    void server_connection::handle_write_udp(const error_code& error, size_t nSize)
    {
        if (is_stopped()) return;
        //if (!m_udp_socket.is_open()) return;

        if (!error)
        {
            m_udp_order.pop_front();

            if (!m_udp_order.empty())
            {
                std::vector<boost::asio::const_buffer> buffers;
                buffers.push_back(boost::asio::buffer(&m_udp_order.front().first, header_size));
                buffers.push_back(boost::asio::buffer(m_udp_order.front().second));
                m_udp_socket.async_send_to(buffers, m_udp_target, boost::bind(&server_connection::handle_write_udp, self(),
                                   boost::asio::placeholders::error,
                                   boost::asio::placeholders::bytes_transferred));
            }
        }
        else
        {
            //handle_error(error);

        }
    }

    void server_connection::do_read()
    {
        m_deadline.expires_from_now(boost::posix_time::seconds(
                                        m_ses.settings().server_timeout));
        boost::asio::async_read(m_socket,
                       boost::asio::buffer(&m_in_header, header_size),
                       boost::bind(&server_connection::handle_read_header,
                               self(),
                               boost::asio::placeholders::error,
                               boost::asio::placeholders::bytes_transferred));
    }

    void server_connection::handle_read_header(const error_code& error, size_t nSize)
    {
        if (is_stopped()) return;

        if (!error)
        {
            // we must download body in any case
            // increase internal buffer size if need
            if (m_in_container.size() < m_in_header.m_size - 1)
            {
                m_in_container.resize(m_in_header.m_size - 1);
            }

            boost::asio::async_read(m_socket, boost::asio::buffer(&m_in_container[0], m_in_header.m_size - 1),
                    boost::bind(&server_connection::handle_read_packet, self(), boost::asio::placeholders::error, boost::asio::placeholders::bytes_transferred));
        }
        else
        {
            handle_error(error);
        }
    }

    void server_connection::handle_read_packet(const error_code& error, size_t nSize)
    {
        if (is_stopped()) return;

        if (!error)
        {
            DBG("server_connection::handle_read_packet(" << error.message() << ", " << nSize << ", " << packetToString(m_in_header.m_type));
            boost::iostreams::stream_buffer<Device> buffer(&m_in_container[0], m_in_header.m_size - 1);
            std::istream in_array_stream(&buffer);
            archive::ed2k_iarchive ia(in_array_stream);

            try
            {
                // dispatch message
                switch (m_in_header.m_type)
                {
                    case OP_REJECT:
                        DBG("ignore");
                        break;
                    case OP_DISCONNECT:
                        DBG("ignore");
                        break;
                    case OP_SERVERMESSAGE:
                    {
                        server_message smsg;
                        ia >> smsg;
                        if (m_ses.m_alerts.should_post<server_message_alert>())
                                m_ses.m_alerts.post_alert(server_message_alert(smsg.m_strMessage));
                        break;
                    }
                    case OP_SERVERLIST:
                    {
                        server_list slist;
                        ia >> slist;

                        break;
                    }
                    case OP_SERVERSTATUS:
                    {
                        server_status sss;
                        ia >> sss;
                        m_nFilesCount = sss.m_nFilesCount;
                        m_nUsersCount = sss.m_nUserCount;

                        if (m_nClientId != 0)
                        {
                            // we already got client id it means
                            // server connection initialized
                            // notyfy session
                            m_ses.server_ready(m_nClientId, m_nFilesCount, m_nUsersCount, m_nTCPFlags, m_nAuxPort);
                            // do not send udp packets now
                            //global_server_state_req gssr;
                            //do_write_udp(gssr);
                            //do_read_udp();
                        }
                        break;
                    }
                    case OP_USERS_LIST:
                        DBG("ignore");
                        break;
                    case OP_IDCHANGE:
                    {
                        id_change idc(m_in_header.m_size - 1);
                        ia >> idc;

                        m_nClientId = idc.m_nClientId;
                        m_nTCPFlags = idc.m_nTCPFlags;
                        m_nAuxPort  = idc.m_nAuxPort;

                        DBG("Client id: " << m_nClientId << " tcp flags: " << idc.m_nTCPFlags << " aux port " << idc.m_nAuxPort);

                        if (m_nUsersCount != 0)
                        {
                            // if we got users count != 0 - at least 1 user must
                            // exists on server
                            // (our connection) - server connection initialized
                            // notify session
                            m_ses.server_ready(m_nClientId, m_nFilesCount, m_nUsersCount, m_nTCPFlags, m_nAuxPort);
                            // do now send udp packets now
                            //global_server_state_req gssr;
                            //do_write_udp(gssr);
                            //do_read_udp();
                        }
                        break;
                    }
                    case OP_SERVERIDENT:
                    {
                        server_info_entry se;
                        ia >> se;
                        break;
                    }
                    case OP_FOUNDSOURCES:
                    {
                        found_file_sources fs;
                        ia >> fs;
                        fs.dump();
<<<<<<< HEAD
                        on_found_peers(fs);
=======

                        // ok, search appropriate transfer
                        if (boost::shared_ptr<transfer> p = m_ses.find_transfer(fs.m_hFile).lock())
                        {
                            p->set_sources(fs);
                        }

>>>>>>> 926b9a09
                        break;
                    }
                    case OP_SEARCHRESULT:
                    {
                        search_file_list sfl;
                        ia >> sfl;
                        m_ses.m_alerts.post_alert_should(search_result_alert(sfl));
                        break;
                    }
                    case OP_CALLBACKREQUESTED:
                        break;
                    default:
                        DBG("ignore unhandled packet");
                        break;
                }

                do_read();

            }
            catch(libed2k_exception& e)
            {
                ERR("packet parse error");
                handle_error(errors::decode_packet_error);
            }
        }
        else
        {
            handle_error(error);
        }
    }


   void server_connection::check_deadline()
   {
       if (is_stopped())
           return;

       // Check whether the deadline has passed. We compare the deadline against
       // the current time since a new asynchronous operation may have moved the
       // deadline before this actor had a chance to run.

       if (m_deadline.expires_at() <= dtimer::traits_type::now())
       {
           DBG("server_connection::check_deadline(): deadline timer expired");

           // The deadline has passed. The socket is closed so that any outstanding
           // asynchronous operations are cancelled.
           close();
           // There is no longer an active deadline. The expiry is set to positive
           // infinity so that the actor takes no action until a new deadline is set.
           m_deadline.expires_at(boost::posix_time::pos_infin);
           boost::system::error_code ignored_ec;
       }

       // Put the actor back to sleep.
       m_deadline.async_wait(boost::bind(&server_connection::check_deadline, self()));
   }

   void server_connection::do_read_udp()
   {
    //   if (m_udp_socket.is_open())
       {
           DBG("server_connection::do_read_udp()");
           m_udp_socket.async_receive(boost::asio::buffer(&m_in_udp_header, header_size),
                              boost::bind(&server_connection::handle_read_header_udp,
                                      self(),
                                      boost::asio::placeholders::error,
                                      boost::asio::placeholders::bytes_transferred));
       }
   }

   void server_connection::handle_read_header_udp(const error_code& error, size_t nSize)
   {
       if (is_stopped()) return;


       DBG("server_connection::handle_read_header_udp(" << error.message() << ")");

       if (!error)
       {
          if (m_in_udp_container.size() < m_in_udp_header.m_size - 1)
          {
              m_in_udp_container.resize(m_in_udp_header.m_size - 1);
          }

          m_udp_socket.async_receive(boost::asio::buffer(&m_in_udp_container[0], m_in_udp_header.m_size - 1),
                  boost::bind(&server_connection::handle_read_packet_udp, self(), boost::asio::placeholders::error, boost::asio::placeholders::bytes_transferred));
       }
       else
       {
           //handle_error(error);
       }
   }


   void server_connection::handle_read_packet_udp(const error_code& error, size_t nSize)
   {
       if (!error)
       {
           DBG("server_connection::handle_read_packet_udp(" << error.message() << ", " << nSize << ", "); // << packetToString(m_in_udp_header.m_type));
           boost::iostreams::stream_buffer<Device> buffer(&m_in_udp_container[0], m_in_udp_header.m_size - 1);
           std::istream in_array_stream(&buffer);
           archive::ed2k_iarchive ia(in_array_stream);

           try
           {
               switch(m_in_udp_header.m_type)
               {
                   case OP_GLOBSERVSTATRES:
                       {
                           DBG("receive: OP_GLOBSERVSTATRES");
                           global_server_state_res gres(m_in_udp_header.m_size - 1);
                           ia >> gres;
                           break;
                       }
                   default:
                       DBG("receive " << m_in_udp_header.m_type);
                       break;
               }

           }
           catch(libed2k_exception& e)
           {
               ERR("packet parse error");
           }

           do_read_udp();
       }
   }
}<|MERGE_RESOLUTION|>--- conflicted
+++ resolved
@@ -149,7 +149,7 @@
         // start udp socket on out host
         m_udp_socket.open(udp::v4());
 
-        DBG("udp socket status: " << m_udp_socket.is_open()?"opened":"closed");
+        DBG("udp socket status: " << (m_udp_socket.is_open() ? "opened" : "closed"));
     }
 
     // private callback methods
@@ -189,34 +189,11 @@
         login.m_sNetIdentifier.m_nIP    = 0;
         login.m_sNetIdentifier.m_nPort  = settings.listen_port;
 
-<<<<<<< HEAD
-void server_connection::on_found_peers(const found_file_sources& sources)
-{
-    APP("found peers for hash: " << sources.m_hFile);
-    boost::shared_ptr<transfer> t = m_ses.find_transfer(sources.m_hFile).lock();
-
-    for (std::vector<net_identifier>::const_iterator i =
-             sources.m_sources.m_collection.begin();
-         i != sources.m_sources.m_collection.end(); ++i)
-    {
-        tcp::endpoint peer(ip::address::from_string(int2ipstr(i->m_nIP)), i->m_nPort);
-        APP("found peer: " << peer);
-        t->add_peer(peer);
-    }
-}
-
-void server_connection::handle_error(const error_code& error)
-{
-    ERR("Error " << error.message());
-    close();
-}
-=======
         login.m_list.add_tag(make_string_tag(std::string(settings.client_name), CT_NAME, true));
         login.m_list.add_tag(make_typed_tag(nVersion, CT_VERSION, true));
         login.m_list.add_tag(make_typed_tag(nCapability, CT_SERVER_FLAGS, true));
         login.m_list.add_tag(make_typed_tag(nClientVersion, CT_EMULE_VERSION, true));
         login.m_list.dump();
->>>>>>> 926b9a09
 
         // prepare server ping
         m_keep_alive.expires_from_now(boost::posix_time::seconds(settings.server_keep_alive_timeout));
@@ -224,6 +201,22 @@
 
         do_read();
         do_write(login);      // write login message
+    }
+
+    void server_connection::on_found_peers(const found_file_sources& sources)
+    {
+        APP("found peers for hash: " << sources.m_hFile);
+        boost::shared_ptr<transfer> t = m_ses.find_transfer(sources.m_hFile).lock();
+
+        for (std::vector<net_identifier>::const_iterator i =
+                 sources.m_sources.m_collection.begin();
+             i != sources.m_sources.m_collection.end(); ++i)
+        {
+            tcp::endpoint peer(
+                ip::address::from_string(int2ipstr(i->m_nIP)), i->m_nPort);
+            APP("found peer: " << peer);
+            t->add_peer(peer);
+        }
     }
 
     void server_connection::handle_error(const error_code& error)
@@ -433,17 +426,7 @@
                         found_file_sources fs;
                         ia >> fs;
                         fs.dump();
-<<<<<<< HEAD
                         on_found_peers(fs);
-=======
-
-                        // ok, search appropriate transfer
-                        if (boost::shared_ptr<transfer> p = m_ses.find_transfer(fs.m_hFile).lock())
-                        {
-                            p->set_sources(fs);
-                        }
-
->>>>>>> 926b9a09
                         break;
                     }
                     case OP_SEARCHRESULT:

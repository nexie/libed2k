
#include <boost/lexical_cast.hpp>

#include "server_connection.hpp"
#include "session_impl.hpp"
#include "log.hpp"

namespace libed2k{

server_connection::server_connection(const aux::session_impl& ses):
    m_nClientId(0),
    m_name_lookup(ses.m_io_service),
    m_keep_alive(ses.m_io_service),
    m_ses(ses)
{
}

void server_connection::start()
{
    const session_settings& settings = m_ses.settings();

    tcp::resolver::query q(settings.server_hostname,
                           boost::lexical_cast<std::string>(settings.server_port));
    m_name_lookup.async_resolve(
        q, boost::bind(&server_connection::on_name_lookup, self(), _1, _2));
}

void server_connection::close()
{
    m_socket->close();
    m_name_lookup.cancel();
}

bool server_connection::is_stopped() const
{
    return (!m_socket->socket().is_open());
}

bool server_connection::is_initialized() const
{
    return (m_nClientId != 0);
}

void server_connection::on_name_lookup(
    const error_code& error, tcp::resolver::iterator i)
{
    const session_settings& settings = m_ses.settings();

    if (error == boost::asio::error::operation_aborted) return;
    if (error || i == tcp::resolver::iterator())
    {
        ERR("server name: " << settings.server_hostname
            << ", resolve failed: " << error);
        return;
    }

    m_target = *i;

    DBG("server name resolved: " << libtorrent::print_endpoint(m_target));

    error_code ec;

    /**
      * do not use timeout on server connection
     */
    m_socket.reset(new base_socket(m_ses.m_io_service, settings.peer_timeout));

    m_socket->set_unhandled_callback(boost::bind(&server_connection::on_unhandled_packet, this, _1));   //!< handler for unknown packets
    m_socket->add_callback(OP_REJECT,       boost::bind(&server_connection::on_reject,          this, _1));
    m_socket->add_callback(OP_DISCONNECT,   boost::bind(&server_connection::on_disconnect,      this, _1));
    m_socket->add_callback(OP_SERVERMESSAGE,boost::bind(&server_connection::on_server_message,  this, _1));
    m_socket->add_callback(OP_SERVERLIST,   boost::bind(&server_connection::on_server_list,     this, _1));
    m_socket->add_callback(OP_SERVERSTATUS, boost::bind(&server_connection::on_server_status,   this, _1));
    m_socket->add_callback(OP_USERS_LIST,   boost::bind(&server_connection::on_users_list,      this, _1));
    m_socket->add_callback(OP_IDCHANGE,     boost::bind(&server_connection::on_id_change,       this, _1));

    m_socket->do_connect(m_target, boost::bind(&server_connection::on_connection_complete, self(), _1));
}

void server_connection::on_connection_complete(error_code const& error)
{
    if (is_stopped())
    {
        DBG("socket was closed by timeout");
        return;
    }

    if (error)
    {
        ERR("connection to: " << libtorrent::print_endpoint(m_target)
            << ", failed: " << error);
        return;
    }

    m_socket->set_timeout(boost::posix_time::pos_infin);

    DBG("connect to server:" << libtorrent::print_endpoint(m_target) << ", successfully");

    const session_settings& settings = m_ses.settings();

    cs_login_request    login;
    //!< generate initial packet to server
    boost::uint32_t nVersion = 0x3c;
    boost::uint32_t nCapability = CAPABLE_AUXPORT | CAPABLE_NEWTAGS | CAPABLE_UNICODE | CAPABLE_LARGEFILES;
    boost::uint32_t nClientVersion  = (3 << 24) | (2 << 17) | (3 << 10) | (1 << 7);

    login.m_hClient     = settings.client_hash;
    login.m_nClientId   = 0;
    login.m_nPort       = settings.peer_port;

    login.m_list.add_tag(make_string_tag(std::string(settings.client_name), CT_NAME, true));
    login.m_list.add_tag(make_typed_tag(nVersion, CT_VERSION, true));
    login.m_list.add_tag(make_typed_tag(nCapability, CT_SERVER_FLAGS, true));
    login.m_list.add_tag(make_typed_tag(nClientVersion, CT_EMULE_VERSION, true));
    login.m_list.dump();

    // prepare server ping
    m_keep_alive.expires_from_now(boost::posix_time::seconds(settings.server_keep_alive_timeout));
    m_keep_alive.async_wait(boost::bind(&server_connection::write_server_keep_alive, this));

    m_socket->async_read();     // wait incoming messages
    m_socket->do_write(login);  // write login message
}

void server_connection::on_unhandled_packet(const error_code& error)
{

    DBG("receive handle less  packet: " << packetToString(m_socket->context().m_type));

    if (!error)
    {
        m_socket->async_read(); // read next packet
    }
    else
    {
        handle_error(error);
    }
}

void server_connection::on_reject(const error_code& error)
{
    DBG("receive " << packetToString(m_socket->context().m_type));

    if (!error)
    {
        m_socket->async_read();
    }
    else
    {
        handle_error(error);
    }
}

void server_connection::on_disconnect(const error_code& error)
{
    DBG("receive " << packetToString(m_socket->context().m_type));

    if (!error)
    {
        m_socket->async_read();
    }
    else
    {
        handle_error(error);
    }
}

void server_connection::on_server_message(const error_code& error)
{
    DBG("receive " << packetToString(m_socket->context().m_type));

    if (!error)
    {
        server_message smsg;
        m_socket->decode_packet(smsg);

        DBG(smsg.m_strMessage);
        // TODO add alert there
        m_socket->async_read();

    }
    else
    {
        handle_error(error);
    }
}

void server_connection::on_server_list(const error_code& error)
{
    DBG("receive " << packetToString(m_socket->context().m_type));

    if (!error)
    {
        server_list slist;
        m_socket->decode_packet(slist);
        DBG("container size: " << slist.m_collection.size());
        m_socket->async_read();
    }
    else
    {
        handle_error(error);
    }
}

void server_connection::on_server_status(const error_code& error)
{
    DBG("receive " << packetToString(m_socket->context().m_type));

    if (!error)
    {
<<<<<<< HEAD
        server_status_struct sss;
        m_socket->decode_packet(sss);

        DBG("users count: " << sss.m_nUserCount << " files count: " << sss.m_nFilesCount);
=======
        if (m_socket->decode_packet(m_server_status))
        {
            DBG("Users count: " << m_server_status.m_nUserCount << " files count: " << m_server_status.m_nFilesCount);
        }
        else
        {
            ERR("Unable to parse server status message");
        }

>>>>>>> c5b6bf5e
        m_socket->async_read();
    }
    else
    {
        handle_error(error);
    }
}

void server_connection::on_users_list(const error_code& error)
{
    DBG("receive " << packetToString(m_socket->context().m_type));

    if (!error)
    {
        m_socket->async_read();
    }
    else
    {
        handle_error(error);
    }
}

void server_connection::on_id_change(const error_code& error)
{
    DBG("receive " << packetToString(m_socket->context().m_type));

    if (!error)
    {
        // simple read new id
        m_socket->decode_packet(m_nClientId);
        DBG("Client ID is: " << m_nClientId);
        m_socket->async_read();
    }
    else
    {
        handle_error(error);
    }

}

void server_connection::handle_error(const error_code& error)
{
    ERR("Error " << error.message());
    m_socket->socket().close();
}

void server_connection::write_server_keep_alive()
{
    // do nothing when server connection stopped
    if (is_stopped())
    {
        DBG("stopped");
        return;
    }

    offer_files_list empty_list;
    DBG("send server ping");

    m_socket->do_write(empty_list);
    m_keep_alive.expires_from_now(boost::posix_time::seconds(m_ses.settings().server_keep_alive_timeout));
    m_keep_alive.async_wait(boost::bind(&server_connection::write_server_keep_alive, this));

}
}<|MERGE_RESOLUTION|>--- conflicted
+++ resolved
@@ -7,7 +7,7 @@
 
 namespace libed2k{
 
-server_connection::server_connection(const aux::session_impl& ses):
+server_connection::server_connection(aux::session_impl& ses):
     m_nClientId(0),
     m_name_lookup(ses.m_io_service),
     m_keep_alive(ses.m_io_service),
@@ -39,6 +39,11 @@
 bool server_connection::is_initialized() const
 {
     return (m_nClientId != 0);
+}
+
+const tcp::endpoint& server_connection::getServerEndpoint() const
+{
+    return (m_target);
 }
 
 void server_connection::on_name_lookup(
@@ -93,6 +98,7 @@
     }
 
     m_socket->set_timeout(boost::posix_time::pos_infin);
+    m_ses.settings().server_ip = m_target.address().to_v4().to_ulong();
 
     DBG("connect to server:" << libtorrent::print_endpoint(m_target) << ", successfully");
 
@@ -104,9 +110,9 @@
     boost::uint32_t nCapability = CAPABLE_AUXPORT | CAPABLE_NEWTAGS | CAPABLE_UNICODE | CAPABLE_LARGEFILES;
     boost::uint32_t nClientVersion  = (3 << 24) | (2 << 17) | (3 << 10) | (1 << 7);
 
-    login.m_hClient     = settings.client_hash;
-    login.m_nClientId   = 0;
-    login.m_nPort       = settings.peer_port;
+    login.m_hClient                 = settings.client_hash;
+    login.m_sNetIdentifier.m_nIP    = 0;
+    login.m_sNetIdentifier.m_nPort  = settings.peer_port;
 
     login.m_list.add_tag(make_string_tag(std::string(settings.client_name), CT_NAME, true));
     login.m_list.add_tag(make_typed_tag(nVersion, CT_VERSION, true));
@@ -208,22 +214,11 @@
 
     if (!error)
     {
-<<<<<<< HEAD
-        server_status_struct sss;
+
+        server_status sss;
         m_socket->decode_packet(sss);
 
         DBG("users count: " << sss.m_nUserCount << " files count: " << sss.m_nFilesCount);
-=======
-        if (m_socket->decode_packet(m_server_status))
-        {
-            DBG("Users count: " << m_server_status.m_nUserCount << " files count: " << m_server_status.m_nFilesCount);
-        }
-        else
-        {
-            ERR("Unable to parse server status message");
-        }
-
->>>>>>> c5b6bf5e
         m_socket->async_read();
     }
     else

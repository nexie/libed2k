
#include <boost/lexical_cast.hpp>

#include "server_connection.hpp"
#include "transfer.hpp"
#include "session_impl.hpp"
#include "session.hpp"
#include "transfer.hpp"
#include "log.hpp"
#include "alert_types.hpp"

namespace libed2k
{

    typedef boost::iostreams::basic_array_source<char> Device;

    server_connection::server_connection(aux::session_impl& ses):
        m_nClientId(0),
        m_name_lookup(ses.m_io_service),
        m_keep_alive(ses.m_io_service),
        m_ses(ses),
        m_nFilesCount(0),
        m_nUsersCount(0),
        m_nTCPFlags(0),
        m_nAuxPort(0),
        m_bInitialization(false),
        m_socket(ses.m_io_service),
        m_deadline(ses.m_io_service),
        m_udp_socket(ses.m_io_service),
        m_udp_name_lookup(ses.m_io_service)
    {
        m_deadline.expires_at(boost::posix_time::pos_infin);
    }

    server_connection::~server_connection()
    {
        boost::singleton_pool<boost::pool_allocator_tag, sizeof(char)>::release_memory();
    }

    void server_connection::start()
    {
        m_bInitialization = true; // start connecting
        const session_settings& settings = m_ses.settings();

        check_deadline();

        tcp::resolver::query q(settings.server_hostname,
                               boost::lexical_cast<std::string>(settings.server_port));

        // temporary off udp
        //udp::resolver::query uq(settings.server_hostname,
        //        boost::lexical_cast<std::string>(settings.server_port + 3)); // UDP port = TCP port + 3

        m_name_lookup.async_resolve(
            q, boost::bind(&server_connection::on_name_lookup, self(), _1, _2));


        //m_udp_name_lookup.async_resolve(
        //    uq, boost::bind(&server_connection::on_udp_name_lookup, self(), _1, _2));
    }

    void server_connection::close(const error_code& ec)
    {
        DBG("server_connection::close()");
        m_bInitialization = false;
        m_socket.close();
        m_deadline.cancel();
        m_name_lookup.cancel();
        m_keep_alive.cancel();
        m_udp_socket.close();
        m_ses.server_stopped(); // inform session
        m_ses.m_alerts.post_alert_should(server_connection_failed(ec));
    }

    bool server_connection::is_stopped() const
    {
        return (!m_socket.is_open());
    }

    bool server_connection::initializing() const
    {
        return (m_bInitialization);
    }

    const tcp::endpoint& server_connection::getServerEndpoint() const
    {
        return (m_target);
    }

    void server_connection::post_search_request(search_request& sr)
    {
        if (!is_stopped())
        {
            do_write(sr);
        }
    }

    void server_connection::post_sources_request(const md4_hash& hFile, boost::uint64_t nSize)
    {
        if (!is_stopped())
        {
            DBG("server_connection::post_sources_request(" << hFile.toString() << ", " << nSize << ")");
            get_file_sources gfs;
            gfs.m_hFile = hFile;
            gfs.m_file_size.nQuadPart = nSize;
            do_write(gfs);
        }
    }

    void server_connection::post_announce(offer_files_list& offer_list)
    {
        if (!is_stopped())
        {
            DBG("server_connection::post_announce: " << offer_list.m_collection.size());
            do_write(offer_list);
        }
    }

    void server_connection::on_name_lookup(
        const error_code& error, tcp::resolver::iterator i)
    {
        const session_settings& settings = m_ses.settings();

        if (error == boost::asio::error::operation_aborted)
        {
            close(error);
            return;
        }

        if (error || i == tcp::resolver::iterator())
        {
            ERR("server name: " << settings.server_hostname
                << ", resolve failed: " << error);
            close(error);
            return;
        }

        m_target = *i;

        DBG("server name resolved: " << libtorrent::print_endpoint(m_target));

        // prepare for connect
        // set timeout
        // execute connect
        m_deadline.expires_from_now(boost::posix_time::seconds(settings.peer_connect_timeout));
        m_socket.async_connect(m_target, boost::bind(&server_connection::on_connection_complete, self(), _1));
    }


    void server_connection::on_udp_name_lookup(
        const error_code& error, udp::resolver::iterator i)
    {
        const session_settings& settings = m_ses.settings();

        if (error == boost::asio::error::operation_aborted) return;

        if (error || i == udp::resolver::iterator())
        {
            ERR("server name: " << settings.server_hostname
                << ", resolve failed: " << error);
            return;
        }

        m_udp_target = *i;

        DBG("server name resolved: " << libtorrent::print_endpoint(m_udp_target));
        // start udp socket on out host
        m_udp_socket.open(udp::v4());

<<<<<<< HEAD
        DBG("udp socket status: " << (m_udp_socket.is_open() ? "opened" : "closed"));
=======
        //DBG("udp socket status: " << (m_udp_socket.is_open())?"opened":"closed");
>>>>>>> 005448e5
    }

    // private callback methods
    void server_connection::on_connection_complete(error_code const& error)
    {
        DBG("server_connection::on_connection_complete");

        m_bInitialization = false;  // initialization complete

        if (is_stopped())
        {
            DBG("socket was closed");
            return;
        }

        if (error)
        {
            ERR("connection to: " << libtorrent::print_endpoint(m_target)
                << ", failed: " << error);
            close(error);
            return;
        }

        m_ses.settings().server_ip = m_target.address().to_v4().to_ulong();

        DBG("connect to server:" << libtorrent::print_endpoint(m_target) << ", successfully");

        const session_settings& settings = m_ses.settings();

        cs_login_request    login;
        //!< generate initial packet to server
        boost::uint32_t nVersion = 0x3c;
        boost::uint32_t nCapability = CAPABLE_AUXPORT | CAPABLE_NEWTAGS | CAPABLE_UNICODE | CAPABLE_LARGEFILES;
        boost::uint32_t nClientVersion  = (3 << 24) | (2 << 17) | (3 << 10) | (1 << 7);

        login.m_hClient                 = settings.client_hash;
        login.m_sNetIdentifier.m_nIP    = 0;
        login.m_sNetIdentifier.m_nPort  = settings.listen_port;

        login.m_list.add_tag(make_string_tag(std::string(settings.client_name), CT_NAME, true));
        login.m_list.add_tag(make_typed_tag(nVersion, CT_VERSION, true));
        login.m_list.add_tag(make_typed_tag(nCapability, CT_SERVER_FLAGS, true));
        login.m_list.add_tag(make_typed_tag(nClientVersion, CT_EMULE_VERSION, true));
        login.m_list.dump();

        // prepare server ping
        m_keep_alive.expires_from_now(boost::posix_time::seconds(settings.server_keep_alive_timeout));
        m_keep_alive.async_wait(boost::bind(&server_connection::write_server_keep_alive, self()));

        do_read();
        do_write(login);      // write login message
    }

<<<<<<< HEAD
    void server_connection::on_found_peers(const found_file_sources& sources)
    {
        APP("found peers for hash: " << sources.m_hFile);
        boost::shared_ptr<transfer> t = m_ses.find_transfer(sources.m_hFile).lock();

        for (std::vector<net_identifier>::const_iterator i =
                 sources.m_sources.m_collection.begin();
             i != sources.m_sources.m_collection.end(); ++i)
        {
            tcp::endpoint peer(
                ip::address::from_string(int2ipstr(i->m_nIP)), i->m_nPort);
            APP("found peer: " << peer);
            t->add_peer(peer);
        }
    }

    void server_connection::handle_error(const error_code& error)
    {
        ERR("Error " << error.message());
        m_ses.m_alerts.post_alert_should(server_connection_failed(error));
        close();
    }

=======
>>>>>>> 005448e5
    void server_connection::write_server_keep_alive()
    {
        // do nothing when server connection stopped
        if (is_stopped())
        {
            DBG("server_connection::write_server_keep_alive: stopped");
            return;
        }

        offer_files_list empty_list;
        DBG("server_connection::write_server_keep_alive: send server ping");

        do_write(empty_list);
        m_keep_alive.expires_from_now(boost::posix_time::seconds(m_ses.settings().server_keep_alive_timeout));
        m_keep_alive.async_wait(boost::bind(&server_connection::write_server_keep_alive, self()));
    }

    void server_connection::handle_write(const error_code& error, size_t nSize)
    {
        if (is_stopped()) return;

        if (!error)
        {
            m_write_order.pop_front();

            if (!m_write_order.empty())
            {
                // set deadline timer
                m_deadline.expires_from_now(boost::posix_time::seconds(m_ses.settings().server_timeout));

                std::vector<boost::asio::const_buffer> buffers;
                buffers.push_back(boost::asio::buffer(&m_write_order.front().first, header_size));
                buffers.push_back(boost::asio::buffer(m_write_order.front().second));
                boost::asio::async_write(m_socket, buffers, boost::bind(&server_connection::handle_write, self(),
                                    boost::asio::placeholders::error,
                                    boost::asio::placeholders::bytes_transferred));
            }
        }
        else
        {
            close(error);
        }
    }

    void server_connection::do_read()
    {
        m_deadline.expires_from_now(boost::posix_time::seconds(
                                        m_ses.settings().server_timeout));
        boost::asio::async_read(m_socket,
                       boost::asio::buffer(&m_in_header, header_size),
                       boost::bind(&server_connection::handle_read_header,
                               self(),
                               boost::asio::placeholders::error,
                               boost::asio::placeholders::bytes_transferred));
    }

    void server_connection::handle_read_header(const error_code& error, size_t nSize)
    {
        if (is_stopped()) return;

        if (!error)
        {
            switch(m_in_header.m_protocol)
            {
                case OP_EDONKEYPROT:
                case OP_EMULEPROT:
                {
                    m_in_container.resize(m_in_header.m_size - 1);
                    boost::asio::async_read(m_socket, boost::asio::buffer(&m_in_container[0], m_in_header.m_size - 1),
                            boost::bind(&server_connection::handle_read_packet, self(), boost::asio::placeholders::error, boost::asio::placeholders::bytes_transferred));
                    break;
                }
                case OP_PACKEDPROT:
                {
                    m_in_gzip_container.resize(m_in_header.m_size - 1);
                    boost::asio::async_read(m_socket, boost::asio::buffer(&m_in_gzip_container[0], m_in_header.m_size - 1),
                            boost::bind(&server_connection::handle_read_packet, self(), boost::asio::placeholders::error, boost::asio::placeholders::bytes_transferred));
                    break;
                }
                default:
                    close(errors::invalid_protocol_type);
                    break;
            }

        }
        else
        {
            close(error);
        }
    }

    void server_connection::handle_read_packet(const error_code& error, size_t nSize)
    {
        if (is_stopped()) return;

        if (!error)
        {
            DBG("server_connection::handle_read_packet(" << error.message() << ", " << nSize << ", " << packetToString(m_in_header.m_type));

            if (m_in_header.m_protocol == OP_PACKEDPROT)
            {
                // unzip data
                int nRet = inflate_gzip(m_in_gzip_container, m_in_container, LIBED2K_SERVER_CONN_MAX_SIZE);

                if (nRet != Z_STREAM_END)
                {
                    //unpack error - pass packet
                    do_read();
                    return;
                }
            }

            boost::iostreams::stream_buffer<Device> buffer(&m_in_container[0], m_in_container.size());
            std::istream in_array_stream(&buffer);
            archive::ed2k_iarchive ia(in_array_stream);

            try
            {
                // dispatch message
                switch (m_in_header.m_type)
                {
                    case OP_REJECT:
                        DBG("ignore");
                        break;
                    case OP_DISCONNECT:
                        DBG("ignore");
                        break;
                    case OP_SERVERMESSAGE:
                    {
                        server_message smsg;
                        ia >> smsg;
                        if (m_ses.m_alerts.should_post<server_message_alert>())
                                m_ses.m_alerts.post_alert(server_message_alert(smsg.m_strMessage));
                        break;
                    }
                    case OP_SERVERLIST:
                    {
                        server_list slist;
                        ia >> slist;

                        break;
                    }
                    case OP_SERVERSTATUS:
                    {
                        server_status sss;
                        ia >> sss;
                        m_nFilesCount = sss.m_nFilesCount;
                        m_nUsersCount = sss.m_nUserCount;

                        if (m_nClientId != 0)
                        {
                            // we already got client id it means
                            // server connection initialized
                            // notyfy session
                            m_ses.server_ready(m_nClientId, m_nFilesCount, m_nUsersCount, m_nTCPFlags, m_nAuxPort);
                            // do not send udp packets now
                            //global_server_state_req gssr;
                            //do_write_udp(gssr);
                            //do_read_udp();
                        }
                        break;
                    }
                    case OP_USERS_LIST:
                        DBG("ignore");
                        break;
                    case OP_IDCHANGE:
                    {
                        id_change idc(m_in_header.m_size - 1);
                        ia >> idc;

                        m_nClientId = idc.m_nClientId;
                        m_nTCPFlags = idc.m_nTCPFlags;
                        m_nAuxPort  = idc.m_nAuxPort;

                        DBG("Client id: " << m_nClientId << " tcp flags: " << idc.m_nTCPFlags << " aux port " << idc.m_nAuxPort);

                        if (m_nUsersCount != 0)
                        {
                            // if we got users count != 0 - at least 1 user must
                            // exists on server
                            // (our connection) - server connection initialized
                            // notify session
                            m_ses.server_ready(m_nClientId, m_nFilesCount, m_nUsersCount, m_nTCPFlags, m_nAuxPort);
                            // do now send udp packets now
                            //global_server_state_req gssr;
                            //do_write_udp(gssr);
                            //do_read_udp();
                        }
                        break;
                    }
                    case OP_SERVERIDENT:
                    {
                        server_info_entry se;
                        ia >> se;
                        break;
                    }
                    case OP_FOUNDSOURCES:
                    {
                        found_file_sources fs;
                        ia >> fs;
                        fs.dump();
                        on_found_peers(fs);
                        break;
                    }
                    case OP_SEARCHRESULT:
                    {
                        search_file_list sfl;
                        ia >> sfl;
                        m_ses.m_alerts.post_alert_should(search_result_alert(sfl));
                        break;
                    }
                    case OP_CALLBACKREQUESTED:
                        break;
                    default:
                        DBG("ignore unhandled packet");
                        break;
                }

                m_in_gzip_container.clear();
                m_in_container.clear();

                do_read();

            }
            catch(libed2k_exception& e)
            {
                ERR("packet parse error");
                close(errors::decode_packet_error);
            }
        }
        else
        {
            close(error);
        }
    }


   void server_connection::check_deadline()
   {
       if (is_stopped())
           return;

       // Check whether the deadline has passed. We compare the deadline against
       // the current time since a new asynchronous operation may have moved the
       // deadline before this actor had a chance to run.

       if (m_deadline.expires_at() <= dtimer::traits_type::now())
       {
           DBG("server_connection::check_deadline(): deadline timer expired");

           // The deadline has passed. The socket is closed so that any outstanding
           // asynchronous operations are cancelled.
           close(errors::timed_out);
           // There is no longer an active deadline. The expiry is set to positive
           // infinity so that the actor takes no action until a new deadline is set.
           m_deadline.expires_at(boost::posix_time::pos_infin);
           boost::system::error_code ignored_ec;
       }

       // Put the actor back to sleep.
       m_deadline.async_wait(boost::bind(&server_connection::check_deadline, self()));
   }

   void server_connection::handle_write_udp(const error_code& error, size_t nSize)
   {
       if (is_stopped()) return;
       //if (!m_udp_socket.is_open()) return;

       if (!error)
       {
           m_udp_order.pop_front();

           if (!m_udp_order.empty())
           {
               std::vector<boost::asio::const_buffer> buffers;
               buffers.push_back(boost::asio::buffer(&m_udp_order.front().first, header_size));
               buffers.push_back(boost::asio::buffer(m_udp_order.front().second));
               m_udp_socket.async_send_to(buffers, m_udp_target, boost::bind(&server_connection::handle_write_udp, self(),
                                  boost::asio::placeholders::error,
                                  boost::asio::placeholders::bytes_transferred));
           }
       }
       else
       {
           close(error);

       }
   }

   void server_connection::do_read_udp()
   {
    //   if (m_udp_socket.is_open())
       {
           DBG("server_connection::do_read_udp()");
           m_udp_socket.async_receive(boost::asio::buffer(&m_in_udp_header, header_size),
                              boost::bind(&server_connection::handle_read_header_udp,
                                      self(),
                                      boost::asio::placeholders::error,
                                      boost::asio::placeholders::bytes_transferred));
       }
   }

   void server_connection::handle_read_header_udp(const error_code& error, size_t nSize)
   {
       if (is_stopped()) return;


       DBG("server_connection::handle_read_header_udp(" << error.message() << ")");

       if (!error)
       {
          if (m_in_udp_container.size() < m_in_udp_header.m_size - 1)
          {
              m_in_udp_container.resize(m_in_udp_header.m_size - 1);
          }

          m_udp_socket.async_receive(boost::asio::buffer(&m_in_udp_container[0], m_in_udp_header.m_size - 1),
                  boost::bind(&server_connection::handle_read_packet_udp, self(), boost::asio::placeholders::error, boost::asio::placeholders::bytes_transferred));
       }
       else
       {
           close(error);
       }
   }


   void server_connection::handle_read_packet_udp(const error_code& error, size_t nSize)
   {
       if (!error)
       {
           DBG("server_connection::handle_read_packet_udp(" << error.message() << ", " << nSize << ", "); // << packetToString(m_in_udp_header.m_type));
           boost::iostreams::stream_buffer<Device> buffer(&m_in_udp_container[0], m_in_udp_header.m_size - 1);
           std::istream in_array_stream(&buffer);
           archive::ed2k_iarchive ia(in_array_stream);

           try
           {
               switch(m_in_udp_header.m_type)
               {
                   case OP_GLOBSERVSTATRES:
                       {
                           DBG("receive: OP_GLOBSERVSTATRES");
                           global_server_state_res gres(m_in_udp_header.m_size - 1);
                           ia >> gres;
                           break;
                       }
                   default:
                       DBG("receive " << m_in_udp_header.m_type);
                       break;
               }

           }
           catch(libed2k_exception& e)
           {
               ERR("packet parse error");
           }

           do_read_udp();
       }
   }
}<|MERGE_RESOLUTION|>--- conflicted
+++ resolved
@@ -167,11 +167,7 @@
         // start udp socket on out host
         m_udp_socket.open(udp::v4());
 
-<<<<<<< HEAD
-        DBG("udp socket status: " << (m_udp_socket.is_open() ? "opened" : "closed"));
-=======
         //DBG("udp socket status: " << (m_udp_socket.is_open())?"opened":"closed");
->>>>>>> 005448e5
     }
 
     // private callback methods
@@ -225,7 +221,6 @@
         do_write(login);      // write login message
     }
 
-<<<<<<< HEAD
     void server_connection::on_found_peers(const found_file_sources& sources)
     {
         APP("found peers for hash: " << sources.m_hFile);
@@ -242,15 +237,6 @@
         }
     }
 
-    void server_connection::handle_error(const error_code& error)
-    {
-        ERR("Error " << error.message());
-        m_ses.m_alerts.post_alert_should(server_connection_failed(error));
-        close();
-    }
-
-=======
->>>>>>> 005448e5
     void server_connection::write_server_keep_alive()
     {
         // do nothing when server connection stopped
@@ -383,7 +369,9 @@
                         server_message smsg;
                         ia >> smsg;
                         if (m_ses.m_alerts.should_post<server_message_alert>())
-                                m_ses.m_alerts.post_alert(server_message_alert(smsg.m_strMessage));
+                            m_ses.m_alerts.post_alert(
+                                server_message_alert(smsg.m_strMessage));
+                        APP("server message: " << smsg.m_strMessage);
                         break;
                     }
                     case OP_SERVERLIST:

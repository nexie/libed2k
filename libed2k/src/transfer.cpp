--- conflicted
+++ resolved
@@ -79,22 +79,11 @@
     bool transfer::connect_to_peer(peer* peerinfo)
     {
         tcp::endpoint ep(peerinfo->endpoint);
-        boost::shared_ptr<base_socket> sock(
-            new base_socket(m_ses.m_io_service, m_ses.settings().peer_timeout));
-
-<<<<<<< HEAD
-        m_ses.setup_socket_buffers(sock->socket());
+        boost::shared_ptr<tcp::socket> sock(new tcp::socket(m_ses.m_io_service));
+        m_ses.setup_socket_buffers(*sock);
 
         boost::intrusive_ptr<peer_connection> c(
             new peer_connection(m_ses, shared_from_this(), sock, ep, peerinfo));
-=======
-bool transfer::connect_to_peer(peer* peerinfo)
-{
-    tcp::endpoint ep(peerinfo->endpoint);
-    boost::shared_ptr<tcp::socket> sock(new tcp::socket(m_ses.m_io_service));
-
-    m_ses.setup_socket_buffers(*sock);
->>>>>>> c929c763
 
         // add the newly connected peer to this transfer's peer list
         m_connections.insert(boost::get_pointer(c));
@@ -104,9 +93,10 @@
 
         int timeout = m_ses.settings().peer_connect_timeout;
 
-        try {
+        try
+        {
             m_ses.m_half_open.enqueue(
-                boost::bind(&peer_connection::on_connect, c, _1),
+                boost::bind(&peer_connection::connect, c, _1),
                 boost::bind(&peer_connection::on_timeout, c),
                 libtorrent::seconds(timeout));
         }
@@ -119,15 +109,8 @@
             return false;
         }
 
-<<<<<<< HEAD
+
         return peerinfo->connection;
-=======
-    try {
-        m_ses.m_half_open.enqueue(
-            boost::bind(&peer_connection::connect, c, _1),
-            boost::bind(&peer_connection::on_timeout, c),
-            libtorrent::seconds(timeout));
->>>>>>> c929c763
     }
 
     void transfer::remove_peer(peer_connection* p)

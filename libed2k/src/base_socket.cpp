--- conflicted
+++ resolved
@@ -86,29 +86,10 @@
         if (m_stopped)
             return;
 
-<<<<<<< HEAD
         if (!error) {
             m_send_buffer.pop_front(nSize);
             m_write_in_progress = false;
             setup_send();
-=======
-        if (!error)
-        {
-            m_write_order.pop_front();
-
-            if (!m_write_order.empty())
-            {
-                // set deadline timer
-                m_deadline.expires_from_now(boost::posix_time::seconds(m_timeout));
-
-                std::vector<boost::asio::const_buffer> buffers;
-                buffers.push_back(boost::asio::buffer(&m_write_order.front().first, header_size));
-                buffers.push_back(boost::asio::buffer(m_write_order.front().second));
-                boost::asio::async_write(m_socket, buffers, boost::bind(&base_socket::handle_write, shared_from_this(),
-                                    boost::asio::placeholders::error,
-                                    boost::asio::placeholders::bytes_transferred));
-            }
->>>>>>> f1f717ec
         }
         else
             handle_error(error);
@@ -161,13 +142,7 @@
 
             if (itr != m_callbacks.end())
             {
-<<<<<<< HEAD
-                std::string strData = "ddfd";
                 DBG("call normal handler");
-                DBG(strData);
-=======
-                DBG("call normal handler");
->>>>>>> f1f717ec
                 itr->second(error);
             }
             else
@@ -243,10 +218,10 @@
         }
 
         std::memcpy(buffer.first, buf, size);
-        // TODO: possible bad reference counting here
         m_send_buffer.append_buffer(
             buffer.first, buffer.second, size,
-            boost::bind(&base_socket::free_buffer, this, _1, buffer.second));
+            boost::bind(
+                &base_socket::free_buffer, shared_from_this(), _1, buffer.second));
     }
 
     void base_socket::setup_send()
@@ -265,7 +240,7 @@
             // TODO: possible bad reference counting here
             boost::asio::async_write(
                 m_socket, buffers,
-                boost::bind(&base_socket::handle_write, this, _1, _2));
+                boost::bind(&base_socket::handle_write, shared_from_this(), _1, _2));
             m_write_in_progress = true;
         }
     }

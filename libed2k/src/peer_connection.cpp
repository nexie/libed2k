
#include <libtorrent/piece_picker.hpp>
#include <libtorrent/storage.hpp>

#include "libed2k/peer_connection.hpp"
#include "libed2k/session_impl.hpp"
#include "libed2k/session.hpp"
#include "libed2k/transfer.hpp"
#include "libed2k/file.hpp"
#include "libed2k/util.hpp"
#include "libed2k/alert_types.hpp"

using namespace libed2k;
namespace ip = boost::asio::ip;

peer_request mk_peer_request(size_t begin, size_t end)
{
    peer_request r;
    r.piece = begin / PIECE_SIZE;
    r.start = begin % PIECE_SIZE;
    r.length = end - begin;
    return r;
}

std::pair<peer_request, peer_request> split_request(const peer_request& req)
{
    peer_request r = req;
    peer_request left = req;
    r.length = std::min(req.length, int(DISK_BLOCK_SIZE));
    left.start = r.start + r.length;
    left.length = req.length - r.length;

    return std::make_pair(r, left);
}

peer_connection::peer_connection(aux::session_impl& ses,
                                 boost::weak_ptr<transfer> transfer,
                                 boost::shared_ptr<tcp::socket> s,
                                 const ip::tcp::endpoint& remote, peer* peerinfo):
    base_connection(ses, s, remote),
    m_work(ses.m_io_service),
    m_last_receive(time_now()),
    m_last_sent(time_now()),
    m_disk_recv_buffer(ses.m_disk_thread, 0),
    m_transfer(transfer),
    m_peer(peerinfo),
    m_connecting(true),
    m_active(true),
    m_disk_recv_buffer_size(0)
{
    reset();
}

peer_connection::peer_connection(aux::session_impl& ses,
                                 boost::shared_ptr<tcp::socket> s,
                                 const ip::tcp::endpoint& remote,
                                 peer* peerinfo):
    base_connection(ses, s, remote),
    m_work(ses.m_io_service),
    m_last_receive(time_now()),
    m_last_sent(time_now()),
    m_disk_recv_buffer(ses.m_disk_thread, 0),
    m_peer(peerinfo),
    m_connecting(false),
    m_active(false),
    m_disk_recv_buffer_size(0)
{
    reset();

    // connection is already established
    do_read();
}

void peer_connection::reset()
{
    m_disconnecting = false;
    m_connection_ticket = -1;
    m_desired_queue_size = 3;

    m_channel_state[upload_channel] = bw_idle;
    m_channel_state[download_channel] = bw_idle;

    add_handler(OP_HELLO, boost::bind(&peer_connection::on_hello, this, _1));
    add_handler(OP_HELLOANSWER, boost::bind(&peer_connection::on_hello_answer, this, _1));
    add_handler(OP_REQUESTFILENAME, boost::bind(&peer_connection::on_file_request, this, _1));
    add_handler(OP_REQFILENAMEANSWER, boost::bind(&peer_connection::on_file_answer, this, _1));
    add_handler(OP_FILEDESC, boost::bind(&peer_connection::on_file_description, this, _1));
    add_handler(OP_SETREQFILEID, boost::bind(&peer_connection::on_filestatus_request, this, _1));
    add_handler(OP_FILEREQANSNOFIL, boost::bind(&peer_connection::on_no_file, this, _1));
    add_handler(OP_FILESTATUS, boost::bind(&peer_connection::on_file_status, this, _1));
    add_handler(OP_HASHSETREQUEST, boost::bind(&peer_connection::on_hashset_request, this, _1));
    add_handler(OP_HASHSETANSWER, boost::bind(&peer_connection::on_hashset_answer, this, _1));
    add_handler(OP_STARTUPLOADREQ, boost::bind(&peer_connection::on_start_upload, this, _1));
    add_handler(OP_QUEUERANKING, boost::bind(&peer_connection::on_queue_ranking, this, _1));
    add_handler(OP_ACCEPTUPLOADREQ, boost::bind(&peer_connection::on_accept_upload, this, _1));
    add_handler(OP_OUTOFPARTREQS, boost::bind(&peer_connection::on_out_parts, this, _1));
    add_handler(OP_CANCELTRANSFER, boost::bind(&peer_connection::on_cancel_transfer, this, _1));
    add_handler(OP_REQUESTPARTS_I64, boost::bind(&peer_connection::on_request_parts, this, _1));
    add_handler(OP_SENDINGPART,
                boost::bind(&peer_connection::on_sending_part<client_sending_part_32>, this, _1));
    add_handler(OP_SENDINGPART_I64,
                boost::bind(&peer_connection::on_sending_part<client_sending_part_64>, this, _1));
    add_handler(OP_END_OF_DOWNLOAD, boost::bind(&peer_connection::on_end_download, this, _1));

    // clients talking
    add_handler(OP_MESSAGE, boost::bind(&peer_connection::on_client_message, this, _1));
    add_handler(OP_CHATCAPTCHAREQ, boost::bind(&peer_connection::on_client_captcha_request, this, _1));
    add_handler(OP_CHATCAPTCHARES, boost::bind(&peer_connection::on_client_captcha_result, this, _1));
}

peer_connection::~peer_connection()
{
    m_disk_recv_buffer_size = 0;
    DBG("*** PEER CONNECTION CLOSED");
}

void peer_connection::init()
{
}

void peer_connection::second_tick()
{
}

bool peer_connection::attach_to_transfer(const md4_hash& hash)
{
    boost::weak_ptr<transfer> wpt = m_ses.find_transfer(hash);
    boost::shared_ptr<transfer> t = wpt.lock();

    if (t && t->is_aborted())
    {
        DBG("the transfer has been aborted");
        t.reset();
    }

    if (!t)
    {
        // we couldn't find the transfer!
        DBG("couldn't find a transfer with the given hash: " << hash);
        return false;
    }

    if (t->is_paused())
    {
        // paused transfer will not accept incoming connections
        DBG("rejected connection to paused torrent");
        return false;
    }

    // check to make sure we don't have another connection with the same
    // hash and peer_id. If we do. close this connection.
    if (!t->attach_peer(this)) return false;
    m_transfer = wpt;

    // if the transfer isn't ready to accept
    // connections yet, we'll have to wait with
    // our initialization
    if (t->ready_for_connections()) init();
    return true;
}

void peer_connection::request_block()
{
    boost::shared_ptr<transfer> t = m_transfer.lock();

    if (t->is_seed()) return;
    // don't request pieces before we have the metadata
    //if (!t->has_metadata()) return;

    int num_requests = m_desired_queue_size
        - (int)m_download_queue.size()
        - (int)m_request_queue.size();

    // if our request queue is already full, we
    // don't have to make any new requests yet
    if (num_requests <= 0) return;

    piece_picker& p = t->picker();
    std::vector<piece_block> interesting_pieces;
    interesting_pieces.reserve(100);

    int prefer_whole_pieces = 1;

    // TODO: state = c.peer_speed()
    piece_picker::piece_state_t state = piece_picker::medium;

    p.pick_pieces(m_remote_hashset.pieces(), interesting_pieces,
                  num_requests, prefer_whole_pieces, m_peer,
                  state, picker_options(), std::vector<int>());

    for (std::vector<piece_block>::iterator i = interesting_pieces.begin();
         i != interesting_pieces.end(); ++i)
    {
        int num_block_requests = p.num_peers(*i);
        if (num_block_requests > 0)
        {
            continue;
        }

        // don't request pieces we already have in our request queue
        // This happens when pieces time out or the peer sends us
        // pieces we didn't request. Those aren't marked in the
        // piece picker, but we still keep track of them in the
        // download queue
        if (std::find_if(m_download_queue.begin(), m_download_queue.end(),
                         has_block(*i)) != m_download_queue.end() ||
            std::find_if(m_request_queue.begin(), m_request_queue.end(),
                         has_block(*i)) != m_request_queue.end())
        {
            continue;
        }

        // ok, we found a piece that's not being downloaded
        // by somebody else. request it from this peer
        // and return
        if (!add_request(*i, 0)) continue;
        num_requests--;
    }
}

bool peer_connection::add_request(const piece_block& block, int flags)
{
    boost::shared_ptr<transfer> t = m_transfer.lock();

    //if (t->upload_mode()) return false;
    if (m_disconnecting) return false;

    piece_picker::piece_state_t state = piece_picker::medium;

    if (!t->picker().mark_as_downloading(block, get_peer(), state))
        return false;

    //if (t->alerts().should_post<block_downloading_alert>())
    //{
    //    t->alerts().post_alert(
    //        block_downloading_alert(t->get_handle(), remote(), pid(), speedmsg,
    //                                block.block_index, block.piece_index));
    //}

    pending_block pb(block);
    //pb.busy = flags & req_busy;
    m_request_queue.push_back(pb);
    return true;
}

void peer_connection::send_block_requests()
{
    boost::shared_ptr<transfer> t = m_transfer.lock();

    if (m_disconnecting) return;
    if (m_download_queue.size() >= m_desired_queue_size) return;

    client_request_parts_64 rp;
    rp.m_hFile = t->hash();

    while (!m_request_queue.empty() && m_download_queue.size() < m_desired_queue_size)
    {
        pending_block block = m_request_queue.front();
        m_request_queue.erase(m_request_queue.begin());

        // if we're a seed, we don't have a piece picker
        // so we don't have to worry about invariants getting
        // out of sync with it
        if (t->is_seed()) continue;

        // this can happen if a block times out, is re-requested and
        // then arrives "unexpectedly"
        if (t->picker().is_finished(block.block) || t->picker().is_downloaded(block.block))
        {
            t->picker().abort_download(block.block);
            continue;
        }

        m_download_queue.push_back(block);
        rp.append(block_range(block.block.piece_index, block.block.block_index, t->filesize()));
        if (rp.full())
        {
            write_request_parts(rp);
            rp.reset();
        }
    }

    if (!rp.empty())
        write_request_parts(rp);
}

bool peer_connection::allocate_disk_receive_buffer(int disk_buffer_size)
{
    if (disk_buffer_size == 0) return true;

    // first free the old buffer
    m_disk_recv_buffer.reset();
    // then allocate a new one

    m_disk_recv_buffer.reset(m_ses.allocate_disk_buffer("receive buffer"));
    if (!m_disk_recv_buffer)
    {
        disconnect(errors::no_memory);
        return false;
    }
    m_disk_recv_buffer_size = disk_buffer_size;
    return true;
}

char* peer_connection::release_disk_receive_buffer()
{
    m_disk_recv_buffer_size = 0;
    return m_disk_recv_buffer.release();
}

void peer_connection::on_timeout()
{
    boost::mutex::scoped_lock l(m_ses.m_mutex);

    error_code ec;
    DBG("CONNECTION TIMED OUT: " << m_remote);

    disconnect(errors::timed_out, 1);
}

void peer_connection::disconnect(error_code const& ec, int error)
{
    switch (error)
    {
    case 0:
        DBG("*** CONNECTION CLOSED " << ec.message());
        break;
    case 1:
        DBG("*** CONNECTION FAILED " << ec.message());
        break;
    case 2:
        DBG("*** PEER ERROR " << ec.message());
        break;
    }
    // TODO: implement

    //if (error > 0) m_failed = true;
    if (m_disconnecting)
    {
        DBG("peer_connection::disconnect: return because disconnecting");
        return;
    }

    boost::intrusive_ptr<peer_connection> me(this);

    if (m_connecting && m_connection_ticket >= 0)
    {
        m_ses.m_half_open.done(m_connection_ticket);
        m_connection_ticket = -1;
    }

    boost::shared_ptr<transfer> t = m_transfer.lock();

    if (t)
    {
        if (t->has_picker())
        {
            piece_picker& picker = t->picker();

            while (!m_download_queue.empty())
            {
                pending_block& qe = m_download_queue.back();
                if (!qe.timed_out && !qe.not_wanted) picker.abort_download(qe.block);
                //m_outstanding_bytes -= t->to_req(qe.block).length;
                //if (m_outstanding_bytes < 0) m_outstanding_bytes = 0;
                m_download_queue.pop_back();
            }
            while (!m_request_queue.empty())
            {
                picker.abort_download(m_request_queue.back().block);
                m_request_queue.pop_back();
            }
        }
        else
        {
            m_download_queue.clear();
            m_request_queue.clear();
            //m_outstanding_bytes = 0;
        }
        //m_queued_time_critical = 0;

        t->remove_peer(this);
        m_transfer.reset();
    }

    DBG("peer_connection::disconnect: close");
    m_disconnecting = true;
    close(ec);
    m_ses.close_connection(this, ec);
}

void peer_connection::connect(int ticket)
{
    boost::mutex::scoped_lock l(m_ses.m_mutex);

    m_connection_ticket = ticket;

    boost::shared_ptr<transfer> t = m_transfer.lock();
    error_code ec;

    DBG("CONNECTING: " << m_remote);

    if (!t)
    {
        disconnect(errors::transfer_aborted);
        return;
    }

    m_socket->async_connect(
        m_remote, boost::bind(&peer_connection::on_connect,
                              self_as<peer_connection>(), _1));

}

void peer_connection::on_connect(error_code const& e)
{
    boost::mutex::scoped_lock l(m_ses.m_mutex);

    if (m_disconnecting) return;

    m_connecting = false;
    m_ses.m_half_open.done(m_connection_ticket);

    error_code ec;
    if (e)
    {
        DBG("CONNECTION FAILED: " << m_remote << ": " << e.message());

        disconnect(e, 1);
        return;
    }

    if (m_disconnecting) return;

    DBG("COMPLETED: " << m_remote);

    // connection is already established
    do_read();
    write_hello();
}

void peer_connection::start()
{
}

int peer_connection::picker_options() const
{
    int ret = 0;
    boost::shared_ptr<transfer> t = m_transfer.lock();

    if (!t) return 0;

    if (t->is_sequential_download())
    {
        ret |= piece_picker::sequential | piece_picker::ignore_whole_pieces;
    }

    ret |= piece_picker::rarest_first | piece_picker::speed_affinity;

    return ret;
}

void peer_connection::on_error(const error_code& error)
{
    disconnect(error);
}

bool peer_connection::can_write() const
{
	// TODO - should implement
	return (true);
}

bool peer_connection::can_read(char* state) const
{
    // TODO - should implement
	return (true);
}

bool peer_connection::has_ip_address(const std::string& strAddress) const
{
    return (m_remote.address() == boost::asio::ip::address::from_string(strAddress.c_str()));
}

void peer_connection::send_message(const std::string& strMessage)
{
    m_messages_order.push_back(client_meta_packet(client_message(strMessage)));

    //if (m_send_buffer.empty())
    // channel state == idle
    {
        fill_send_buffer();
    }
}

void peer_connection::send_part()
{
    if (m_channel_state[upload_channel] != bw_idle) return;

<<<<<<< HEAD
    int buffer_size_watermark = 512;
=======
    if (!m_messages_order.empty())
    {
        // temp code for testing

        switch(m_messages_order.front().m_proto)
        {
            case OP_MESSAGE:
                 do_write(m_messages_order.front().m_message);
                 break;
            default:
                break;

        }

        m_messages_order.pop_front();
    }

>>>>>>> e6904102
    if (!m_requests.empty() && m_send_buffer.size() < buffer_size_watermark)
    {
        const peer_request& req = m_requests.front();
        write_part(req);
        send_data(req);
        m_requests.erase(m_requests.begin());
    }
}

void peer_connection::send_data(const peer_request& req)
{
    boost::shared_ptr<transfer> t = m_transfer.lock();
    if (!t) return;

    std::pair<peer_request, peer_request> reqs = split_request(req);
    peer_request r = reqs.first;
    peer_request left = reqs.second;

    if (r.length > 0)
    {
        t->filesystem().async_read(r, boost::bind(&peer_connection::on_disk_read_complete,
                                                  self_as<peer_connection>(), _1, _2, r, left));
        m_channel_state[upload_channel] = bw_network;
    }
    else
    {
        m_channel_state[upload_channel] = bw_idle;
    }
}

void peer_connection::on_disk_read_complete(
    int ret, disk_io_job const& j, peer_request r, peer_request left)
{
    boost::mutex::scoped_lock l(m_ses.m_mutex);

    assert(r.piece == j.piece);
    assert(r.start == j.offset);

    disk_buffer_holder buffer(m_ses.m_disk_thread, j.buffer);
    boost::shared_ptr<transfer> t = m_transfer.lock();

    if (ret != r.length)
    {
        if (!t)
        {
            disconnect(j.error);
            return;
        }

        // handle_disk_error may disconnect us
        t->on_disk_error(j, this);
        return;
    }

    append_send_buffer(buffer.get(), r.length,
                       boost::bind(&aux::session_impl::free_disk_buffer, boost::ref(m_ses), _1));
    buffer.release();
    base_connection::do_write();

    send_data(left);
}

void peer_connection::receive_data(const peer_request& req)
{
    assert(!m_read_in_progress);
    std::pair<peer_request, peer_request> reqs = split_request(req);
    peer_request r = reqs.first;
    peer_request left = reqs.second;

    if (r.length > 0)
    {
        if (!allocate_disk_receive_buffer(r.length))
        {
            ERR("cannot allocate disk receive buffer " << r.length);
            return;
        }

        boost::asio::async_read(
            *m_socket, boost::asio::buffer(m_disk_recv_buffer.get(), r.length),
            make_read_handler(boost::bind(&peer_connection::on_receive_data,
                                          self_as<peer_connection>(), _1, _2, r, left)));
        m_channel_state[download_channel] = bw_network;
        m_read_in_progress = true;
    }
    else
    {
        m_channel_state[download_channel] = bw_idle;
        do_read();
    }
}

void peer_connection::on_receive_data(
    const error_code& error, std::size_t bytes_transferred, peer_request r, peer_request left)
{
    assert(int(bytes_transferred) == r.length);
    assert(m_channel_state[download_channel] == bw_network);
    assert(m_read_in_progress);
    m_read_in_progress = false;

    boost::shared_ptr<transfer> t = m_transfer.lock();

    if (is_disconnecting()) return;
    if (t->is_seed()) return;

    piece_picker& picker = t->picker();
    piece_manager& fs = t->filesystem();
    piece_block block_finished(r.piece, r.start / BLOCK_SIZE);

    std::vector<pending_block>::iterator b
        = std::find_if(m_download_queue.begin(), m_download_queue.end(), has_block(block_finished));

    if (b == m_download_queue.end())
    {
        ERR("The block we just got was not in the request queue");
        return;
    }

    disk_buffer_holder holder(m_ses.m_disk_thread, release_disk_receive_buffer());
    fs.async_write(r, holder, boost::bind(&peer_connection::on_disk_write_complete,
                                          self_as<peer_connection>(), _1, _2, r, left, t));

    if (left.length > 0)
        receive_data(left);
    else
    {
        bool was_finished = picker.is_piece_finished(r.piece);
        picker.mark_as_writing(block_finished, get_peer());
        m_download_queue.erase(b);

        // did we just finish the piece?
        // this means all blocks are either written
        // to disk or are in the disk write cache
        if (picker.is_piece_finished(r.piece) && !was_finished)
        {
            boost::optional<const md4_hash&> ohash = m_remote_hashset.hash(r.piece);
            assert(ohash);
            t->async_verify_piece(
                r.piece, *ohash, boost::bind(&transfer::piece_finished, t, r.piece, *ohash, _1));
        }

        m_channel_state[download_channel] = bw_idle;
        do_read();
        request_block();
        send_block_requests();
    }
}

void peer_connection::on_disk_write_complete(
    int ret, disk_io_job const& j, peer_request r, peer_request left, boost::shared_ptr<transfer> t)
{
    boost::mutex::scoped_lock l(m_ses.m_mutex);

    assert(r.piece == j.piece);
    assert(r.start == j.offset);

    if (left.length == 0)
    {
        // in case the outstanding bytes just dropped down
        // to allow to receive more data
        //do_read();

        if (t->is_seed()) return;

        piece_block block_finished(r.piece, r.start / BLOCK_SIZE);
        piece_picker& picker = t->picker();
        picker.mark_as_finished(block_finished, get_peer());
    }
}

void peer_connection::on_write(const error_code& error, size_t nSize)
{
    base_connection::on_write(error, nSize);
    send_part();
}

void peer_connection::write_hello()
{
    DBG("hello ==> " << m_remote);
    const session_settings& settings = m_ses.settings();
    boost::uint32_t nVersion = 0x3c;
    client_hello hello;
    hello.m_nHashLength = MD4_HASH_SIZE;
    hello.m_hClient = settings.client_hash;
    hello.m_sClientNetId.m_nIP = m_ses.m_client_id;
    hello.m_sClientNetId.m_nPort = settings.listen_port;
    hello.m_tlist.add_tag(make_string_tag(settings.client_name, CT_NAME, true));
    hello.m_tlist.add_tag(make_typed_tag(nVersion, CT_VERSION, true));
    hello.m_sServerNetId.m_nIP = address2int(m_ses.server().address());
    hello.m_sServerNetId.m_nPort = m_ses.server().port();

    do_write(hello);
}

void peer_connection::write_hello_answer()
{
    DBG("hello answer ==> " << m_remote);
    //TODO - replace this code
    // prepare hello answer
    client_hello_answer cha;
    cha.m_hClient               = m_ses.settings().client_hash;
    cha.m_sNetIdentifier.m_nIP  = 0;
    cha.m_sNetIdentifier.m_nPort= m_ses.settings().listen_port;

    boost::uint32_t nVersion = 0x3c;
    //boost::uint32_t nCapability = CAPABLE_AUXPORT | CAPABLE_NEWTAGS |
    //    CAPABLE_UNICODE | CAPABLE_LARGEFILES;
    //boost::uint32_t nClientVersion  = (3 << 24) | (2 << 17) | (3 << 10) | (1 << 7);
    boost::uint32_t nUdpPort = 0;

    cha.m_tlist.add_tag(
        make_string_tag(std::string(m_ses.settings().client_name), CT_NAME, true));
    cha.m_tlist.add_tag(make_typed_tag(nVersion, CT_VERSION, true));
    cha.m_tlist.add_tag(make_typed_tag(nUdpPort, CT_EMULE_UDPPORTS, true));
    cha.m_sServerIdentifier.m_nPort = m_ses.settings().server_port;
    cha.m_sServerIdentifier.m_nIP   = m_ses.settings().server_ip;

    do_write(cha);
}

void peer_connection::write_file_request(const md4_hash& file_hash)
{
    DBG("file request " << file_hash << " ==> " << m_remote);
    client_file_request fr;
    fr.m_hFile = file_hash;
    do_write(fr);
}

void peer_connection::write_file_answer(
    const md4_hash& file_hash, const std::string& filename)
{
    DBG("file answer " << file_hash << ", " << filename << " ==> " << m_remote);
    client_file_answer fa;
    fa.m_hFile = file_hash;
    fa.m_filename.m_collection = filename;
    do_write(fa);
}

void peer_connection::write_no_file(const md4_hash& file_hash)
{
    DBG("no file " << file_hash << " ==> " << m_remote);
    client_no_file nf;
    nf.m_hFile = file_hash;
    do_write(nf);
}

void peer_connection::write_filestatus_request(const md4_hash& file_hash)
{
    DBG("request file status " << file_hash << " ==> " << m_remote);
    client_filestatus_request fr;
    fr.m_hFile = file_hash;
    do_write(fr);
}

void peer_connection::write_file_status(
    const md4_hash& file_hash, const bitfield& status)
{
    DBG("file status " << file_hash
        << ", [" << bitfield2string(status) << "] ==> " << m_remote);
    client_file_status fs;
    fs.m_hFile = file_hash;
    fs.m_status = status;
    do_write(fs);
}

void peer_connection::write_hashset_request(const md4_hash& file_hash)
{
    DBG("request hashset for " << file_hash << " ==> " << m_remote);
    client_hashset_request hr;
    hr.m_hFile = file_hash;
    do_write(hr);
}

void peer_connection::write_hashset_answer(
    const md4_hash& file_hash, const std::vector<md4_hash>& hash_set)
{
    DBG("hashset ==> " << m_remote);
    client_hashset_answer ha;
    ha.m_hFile = file_hash;
    ha.m_vhParts.m_collection = hash_set;
    do_write(ha);
}

void peer_connection::write_start_upload(const md4_hash& file_hash)
{
    DBG("start download " << file_hash << " ==> " << m_remote);
    client_start_upload su;
    su.m_hFile = file_hash;
    do_write(su);
}

void peer_connection::write_queue_ranking(boost::uint16_t rank)
{
    DBG("queue ranking is " << rank << " ==> " << m_remote);
    client_queue_ranking qr;
    qr.m_nRank = rank;
    do_write(qr);
}

void peer_connection::write_accept_upload()
{
    DBG("accept upload ==> " << m_remote);
    client_accept_upload au;
    do_write(au);
}

void peer_connection::write_cancel_transfer()
{
    DBG("cancel ==> " << m_remote);
    client_cancel_transfer ct;
    do_write(ct);
}

void peer_connection::write_request_parts(client_request_parts_64 rp)
{
    DBG("request parts " << rp.m_hFile << ": "
        << "[" << rp.m_begin_offset[0] << ", " << rp.m_end_offset[0] << "]"
        << "[" << rp.m_begin_offset[1] << ", " << rp.m_end_offset[1] << "]"
        << "[" << rp.m_begin_offset[2] << ", " << rp.m_end_offset[2] << "]"
        << " ==> " << m_remote);
    do_write(rp);
}

void peer_connection::write_part(const peer_request& r)
{
    boost::shared_ptr<transfer> t = m_transfer.lock();
    client_sending_part_64 sp;
    std::pair<size_t, size_t> range = block_range(r.piece, r.start / BLOCK_SIZE, t->filesize());
    sp.m_hFile = t->hash();
    sp.m_begin_offset = range.first;
    sp.m_end_offset = range.second;
    do_write(sp);

    DBG("part " << sp.m_hFile << " [" << sp.m_begin_offset << ", " << sp.m_end_offset << "]"
        << " ==> " << m_remote);
}

void peer_connection::on_hello(const error_code& error)
{
    DBG("hello <== " << m_remote);
    if (!error)
    {
        write_hello_answer();
    }
    else
    {
        ERR("hello packet received error " << error.message());
    }
}

void peer_connection::on_hello_answer(const error_code& error)
{
    DBG("hello answer <== " << m_remote);
    if (!error)
    {
        // peer handshake completed
        boost::shared_ptr<transfer> t = m_transfer.lock();
        write_file_request(t->hash());
    }
    else
    {
        ERR("hello answer received error " << error.message());
    }
}

void peer_connection::on_file_request(const error_code& error)
{
    if (!error)
    {
        client_file_request fr;
        decode_packet(fr);
        DBG("file request " << fr.m_hFile << " <== " << m_remote);
        if (attach_to_transfer(fr.m_hFile))
        {
            boost::shared_ptr<transfer> t = m_transfer.lock();
            write_file_status(fr.m_hFile, t->hashset().pieces());
        }
        else
        {
            write_no_file(fr.m_hFile);
            disconnect(errors::file_unavaliable, 2);
        }
    }
    else
    {
        ERR("file request error " << error.message() << " <== " << m_remote);
    }
}

void peer_connection::on_file_answer(const error_code& error)
{
    if (!error)
    {
        client_file_answer fa;
        decode_packet(fa);
        DBG("file answer " << fa.m_hFile << ", " << fa.m_filename.m_collection
            << " <== " << m_remote);
        write_filestatus_request(fa.m_hFile);
    }
    else
    {
        ERR("file answer error " << error.message() << " <== " << m_remote);
    }
}

void peer_connection::on_file_description(const error_code& error)
{
    if (!error)
    {
        client_file_description fd;
        decode_packet(fd);
        DBG("file description " << fd.m_nRating << ", " << fd.m_sComment.m_collection << " <== " << m_remote);
    }
    else
    {
        ERR("file description error " << error.message() << " <== " << m_remote);
    }
}

void peer_connection::on_no_file(const error_code& error)
{
    if (!error)
    {
        client_no_file nf;
        decode_packet(nf);
        DBG("no file " << nf.m_hFile << m_remote);
        disconnect(errors::file_unavaliable, 2);
    }
    else
    {
        ERR("no file error " << error.message() << " <== " << m_remote);
    }
}

void peer_connection::on_filestatus_request(const error_code& error)
{
    if (!error)
    {
        client_filestatus_request fr;
        decode_packet(fr);
        DBG("file status request " << fr.m_hFile << " <== " << m_remote);

        boost::shared_ptr<transfer> t = m_transfer.lock();
        if (t->hash() == fr.m_hFile)
        {
            write_file_status(t->hash(), t->hashset().pieces());
        }
        else
        {
            write_no_file(fr.m_hFile);
            disconnect(errors::file_unavaliable, 2);
        }
    }
    else
    {
        ERR("file status request error " << error.message() << " <== " << m_remote);
    }
}

void peer_connection::on_file_status(const error_code& error)
{
    if (!error)
    {
        boost::shared_ptr<transfer> t = m_transfer.lock();
        client_file_status fs;

        decode_packet(fs);
        if (fs.m_status.size() == 0)
            fs.m_status.resize(t->num_pieces(), 1);

        DBG("file status answer "<< fs.m_hFile
            << ", [" << bitfield2string(fs.m_status) << "] <== " << m_remote);

        if (t->hash() == fs.m_hFile)
        {
            m_remote_hashset.pieces(fs.m_status);
            t->picker().inc_refcount(fs.m_status);
            write_hashset_request(fs.m_hFile);
        }
        else
        {
            write_no_file(fs.m_hFile);
            disconnect(errors::file_unavaliable, 2);
        }
    }
    else
    {
        ERR("file status answer error " << error.message() << " <== " << m_remote);
    }
}

void peer_connection::on_hashset_request(const error_code& error)
{
    if (!error)
    {
        client_hashset_request hr;
        decode_packet(hr);
        DBG("hash set request " << hr.m_hFile << " <== " << m_remote);

        boost::shared_ptr<transfer> t = m_transfer.lock();
        if (t->hash() == hr.m_hFile)
        {
            write_hashset_answer(t->hash(), t->hashset().hashes());
        }
        else
        {
            write_no_file(hr.m_hFile);
            disconnect(errors::file_unavaliable, 2);
        }
    }
    else
    {
        ERR("hashset request error " << error.message() << " <== " << m_remote);
    }
}

void peer_connection::on_hashset_answer(const error_code& error)
{
    if (!error)
    {
        client_hashset_answer ha;
        decode_packet(ha);
        DBG("hash set answer " << ha.m_hFile << " <== " << m_remote);

        boost::shared_ptr<transfer> t = m_transfer.lock();
        if (t->hash() == ha.m_hFile)
        {
            m_remote_hashset.hashes(ha.m_vhParts.m_collection);
            write_start_upload(t->hash());
        }
        else
        {
            write_no_file(ha.m_hFile);
            disconnect(errors::file_unavaliable, 2);
        }
    }
    else
    {
        ERR("hashset answer error " << error.message() << " <== " << m_remote);
    }
}

void peer_connection::on_start_upload(const error_code& error)
{
    if (!error)
    {
        client_start_upload su;
        decode_packet(su);
        DBG("start upload " << su.m_hFile << " <== " << m_remote);

        boost::shared_ptr<transfer> t = m_transfer.lock();
        if (t->hash() == su.m_hFile)
        {
            write_accept_upload();
        }
        else
        {
            write_no_file(su.m_hFile);
            disconnect(errors::file_unavaliable, 2);
        }
    }
    else
    {
        ERR("start upload error " << error.message() << " <== " << m_remote);
    }
}

void peer_connection::on_queue_ranking(const error_code& error)
{
    if (!error)
    {
        client_queue_ranking qr;
        decode_packet(qr);
        DBG("queue ranking " << qr.m_nRank << " <== " << m_remote);
        // TODO: handle it
    }
    else
    {
        ERR("queue ranking error " << error.message() << " <== " << m_remote);
    }
}

void peer_connection::on_accept_upload(const error_code& error)
{
    if (!error)
    {
        DBG("accept upload <== " << m_remote);
        request_block();
        send_block_requests();
    }
    else
    {
        ERR("accept upload error " << error.message() << " <== " << m_remote);
    }
}

void peer_connection::on_out_parts(const error_code& error)
{
    if (!error)
    {
        client_out_parts op;
        decode_packet(op);
        DBG("out of parts <== " << m_remote);
    }
    else
    {
        ERR("out of parts error " << error.message() << " <== " << m_remote);
    }

}

void peer_connection::on_cancel_transfer(const error_code& error)
{
    if (!error)
    {
        DBG("cancel transfer <== " << m_remote);
        // TODO: handle it.
        disconnect(errors::transfer_aborted);
    }
    else
    {
        ERR("transfer cancel error " << error.message() << " <== " << m_remote);
    }
}

void peer_connection::on_request_parts(const error_code& error)
{
    if (!error)
    {
        client_request_parts_64 rp;
        decode_packet(rp);
        DBG("request parts " << rp.m_hFile << ": "
            << "[" << rp.m_begin_offset[0] << ", " << rp.m_end_offset[0] << "]"
            << "[" << rp.m_begin_offset[1] << ", " << rp.m_end_offset[1] << "]"
            << "[" << rp.m_begin_offset[2] << ", " << rp.m_end_offset[2] << "]"
            << " <== " << m_remote);
        for (size_t i = 0; i < 3; ++i)
        {
            if (rp.m_begin_offset[i] < rp.m_end_offset[i])
            {
                m_requests.push_back(mk_peer_request(rp.m_begin_offset[i], rp.m_end_offset[i]));
            }
        }
        send_part();
    }
    else
    {
        ERR("request parts error " << error.message() << " <== " << m_remote);
    }
}

void peer_connection::on_end_download(const error_code& error)
{
    if (!error)
    {
        client_end_download ed;
        decode_packet(ed);
        DBG("end download " << ed.m_hFile << " <== " << m_remote);
    }
    else
    {
        ERR("end download error " << error.message() << " <== " << m_remote);
    }
}

void peer_connection::on_client_message(const error_code& error)
{
    if (!error)
    {
        client_message cmsg;

        if (decode_packet(cmsg))
        {
            m_ses.m_alerts.post_alert_should(peer_message_alert(m_remote.address().to_string(), cmsg.m_strMessage));
        }
    }
    else
    {
        ERR("on client message error: " << error.message());
    }
}

void peer_connection::on_client_captcha_request(const error_code& error)
{
    if (!error)
    {
        // generate captcha request signal
        client_captcha_request ccr;

        if (decode_packet(ccr))
        {
            m_ses.m_alerts.post_alert_should(peer_captcha_request_alert(m_remote.address().to_string(), ccr.m_captcha));
        }
    }
    else
    {
        ERR("on client captcha request error: " << error.message());
    }
}

void peer_connection::on_client_captcha_result(const error_code& error)
{
    if (!error)
    {
        // generate captcha result alert
        client_captcha_result ccr;

        if (decode_packet(ccr))
        {
            m_ses.m_alerts.post_alert_should(peer_captcha_result_alert(m_remote.address().to_string(), ccr.m_captcha_result));
        }
    }
    else
    {
        ERR("on client captcha result error: " << error.message());
    }
}
<|MERGE_RESOLUTION|>--- conflicted
+++ resolved
@@ -493,13 +493,11 @@
     }
 }
 
-void peer_connection::send_part()
+void peer_connection::fill_send_buffer()
 {
     if (m_channel_state[upload_channel] != bw_idle) return;
-
-<<<<<<< HEAD
     int buffer_size_watermark = 512;
-=======
+
     if (!m_messages_order.empty())
     {
         // temp code for testing
@@ -517,7 +515,6 @@
         m_messages_order.pop_front();
     }
 
->>>>>>> e6904102
     if (!m_requests.empty() && m_send_buffer.size() < buffer_size_watermark)
     {
         const peer_request& req = m_requests.front();
@@ -690,7 +687,7 @@
 void peer_connection::on_write(const error_code& error, size_t nSize)
 {
     base_connection::on_write(error, nSize);
-    send_part();
+    fill_send_buffer();
 }
 
 void peer_connection::write_hello()
@@ -1160,7 +1157,7 @@
                 m_requests.push_back(mk_peer_request(rp.m_begin_offset[i], rp.m_end_offset[i]));
             }
         }
-        send_part();
+        fill_send_buffer();
     }
     else
     {

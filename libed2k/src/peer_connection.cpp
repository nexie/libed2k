
#include <libtorrent/piece_picker.hpp>
#include <libtorrent/storage.hpp>

#include "libed2k/peer_connection.hpp"
#include "libed2k/session_impl.hpp"
#include "libed2k/session.hpp"
#include "libed2k/transfer.hpp"
#include "libed2k/file.hpp"
#include "libed2k/util.hpp"
#include "libed2k/alert_types.hpp"

using namespace libed2k;
namespace ip = boost::asio::ip;

peer_request mk_peer_request(size_t begin, size_t end)
{
    peer_request r;
    r.piece = begin / PIECE_SIZE;
    r.start = begin % PIECE_SIZE;
    r.length = end - begin;
    return r;
}

std::pair<size_t, size_t> mk_range(const peer_request& r)
{
    size_t begin = r.piece * PIECE_SIZE + r.start;
    size_t end = begin + r.length;
    assert(begin < end);
    return std::make_pair(begin, end);
}

std::pair<peer_request, peer_request> split_request(const peer_request& req)
{
    peer_request r = req;
    peer_request left = req;
    r.length = std::min(req.length, int(DISK_BLOCK_SIZE));
    left.start = r.start + r.length;
    left.length = req.length - r.length;

    return std::make_pair(r, left);
}

peer_connection::peer_connection(aux::session_impl& ses,
                                 boost::weak_ptr<transfer> transfer,
                                 boost::shared_ptr<tcp::socket> s,
                                 const ip::tcp::endpoint& remote, peer* peerinfo):
    base_connection(ses, s, remote),
    m_work(ses.m_io_service),
    m_last_receive(time_now()),
    m_last_sent(time_now()),
    m_disk_recv_buffer(ses.m_disk_thread, 0),
    m_transfer(transfer),
    m_peer(peerinfo),
    m_connecting(true),
    m_active(true),
    m_disk_recv_buffer_size(0)
{
    reset();
}

peer_connection::peer_connection(aux::session_impl& ses,
                                 boost::shared_ptr<tcp::socket> s,
                                 const ip::tcp::endpoint& remote,
                                 peer* peerinfo):
    base_connection(ses, s, remote),
    m_work(ses.m_io_service),
    m_last_receive(time_now()),
    m_last_sent(time_now()),
    m_disk_recv_buffer(ses.m_disk_thread, 0),
    m_peer(peerinfo),
    m_connecting(false),
    m_active(false),
    m_disk_recv_buffer_size(0)
{
    reset();

    // connection is already established
    do_read();
}

void peer_connection::reset()
{
    m_disconnecting = false;
    m_connection_ticket = -1;
    m_desired_queue_size = 1;

    m_channel_state[upload_channel] = bw_idle;
    m_channel_state[download_channel] = bw_idle;

    add_handler(OP_HELLO, boost::bind(&peer_connection::on_hello, this, _1));
    add_handler(OP_HELLOANSWER, boost::bind(&peer_connection::on_hello_answer, this, _1));
    add_handler(OP_REQUESTFILENAME, boost::bind(&peer_connection::on_file_request, this, _1));
    add_handler(OP_REQFILENAMEANSWER, boost::bind(&peer_connection::on_file_answer, this, _1));
    add_handler(OP_FILEDESC, boost::bind(&peer_connection::on_file_description, this, _1));
    add_handler(OP_SETREQFILEID, boost::bind(&peer_connection::on_filestatus_request, this, _1));
    add_handler(OP_FILEREQANSNOFIL, boost::bind(&peer_connection::on_no_file, this, _1));
    add_handler(OP_FILESTATUS, boost::bind(&peer_connection::on_file_status, this, _1));
    add_handler(OP_HASHSETREQUEST, boost::bind(&peer_connection::on_hashset_request, this, _1));
    add_handler(OP_HASHSETANSWER, boost::bind(&peer_connection::on_hashset_answer, this, _1));
    add_handler(OP_STARTUPLOADREQ, boost::bind(&peer_connection::on_start_upload, this, _1));
    add_handler(OP_QUEUERANKING, boost::bind(&peer_connection::on_queue_ranking, this, _1));
    add_handler(OP_ACCEPTUPLOADREQ, boost::bind(&peer_connection::on_accept_upload, this, _1));
    add_handler(OP_OUTOFPARTREQS, boost::bind(&peer_connection::on_out_parts, this, _1));
    add_handler(OP_CANCELTRANSFER, boost::bind(&peer_connection::on_cancel_transfer, this, _1));
    add_handler(OP_REQUESTPARTS,
                boost::bind(&peer_connection::on_request_parts<client_request_parts_32>, this, _1));
    add_handler(OP_REQUESTPARTS_I64,
                boost::bind(&peer_connection::on_request_parts<client_request_parts_64>, this, _1));
    add_handler(OP_SENDINGPART,
                boost::bind(&peer_connection::on_sending_part<client_sending_part_32>, this, _1));
    add_handler(OP_SENDINGPART_I64,
                boost::bind(&peer_connection::on_sending_part<client_sending_part_64>, this, _1));
    add_handler(OP_END_OF_DOWNLOAD, boost::bind(&peer_connection::on_end_download, this, _1));
    add_handler(OP_ASKSHAREDFILES, boost::bind(&peer_connection::on_shared_files_request, this, _1));
    add_handler(OP_ASKSHAREDFILESANSWER, boost::bind(&peer_connection::on_shared_files_answer, this, _1));

    // clients talking
    add_handler(OP_MESSAGE, boost::bind(&peer_connection::on_client_message, this, _1));
    add_handler(OP_CHATCAPTCHAREQ, boost::bind(&peer_connection::on_client_captcha_request, this, _1));
    add_handler(OP_CHATCAPTCHARES, boost::bind(&peer_connection::on_client_captcha_result, this, _1));
}

peer_connection::~peer_connection()
{
    m_disk_recv_buffer_size = 0;
    DBG("*** PEER CONNECTION CLOSED");
}

void peer_connection::init()
{
}

void peer_connection::second_tick()
{
    if (!is_closed())
    {
        fill_send_buffer();
    }
}

bool peer_connection::attach_to_transfer(const md4_hash& hash)
{
    boost::weak_ptr<transfer> wpt = m_ses.find_transfer(hash);
    boost::shared_ptr<transfer> t = wpt.lock();

    if (t && t->is_aborted())
    {
        DBG("the transfer has been aborted");
        t.reset();
    }

    if (!t)
    {
        // we couldn't find the transfer!
        DBG("couldn't find a transfer with the given hash: " << hash);
        return false;
    }

    if (t->is_paused())
    {
        // paused transfer will not accept incoming connections
        DBG("rejected connection to paused torrent");
        return false;
    }

    // check to make sure we don't have another connection with the same
    // hash and peer_id. If we do. close this connection.
    if (!t->attach_peer(this)) return false;
    m_transfer = wpt;

    // if the transfer isn't ready to accept
    // connections yet, we'll have to wait with
    // our initialization
    if (t->ready_for_connections()) init();
    return true;
}

void peer_connection::request_block()
{
    boost::shared_ptr<transfer> t = m_transfer.lock();

    if (t->is_seed()) return;
    // don't request pieces before we have the metadata
    //if (!t->has_metadata()) return;

    int num_requests = m_desired_queue_size
        - (int)m_download_queue.size()
        - (int)m_request_queue.size();

    // if our request queue is already full, we
    // don't have to make any new requests yet
    if (num_requests <= 0) return;

    piece_picker& p = t->picker();
    std::vector<piece_block> interesting_pieces;
    interesting_pieces.reserve(100);

    int prefer_whole_pieces = 1;

    // TODO: state = c.peer_speed()
    piece_picker::piece_state_t state = piece_picker::medium;

    p.pick_pieces(m_remote_hashset.pieces(), interesting_pieces,
                  num_requests, prefer_whole_pieces, m_peer,
                  state, picker_options(), std::vector<int>());

    for (std::vector<piece_block>::iterator i = interesting_pieces.begin();
         i != interesting_pieces.end(); ++i)
    {
        int num_block_requests = p.num_peers(*i);
        if (num_block_requests > 0)
        {
            continue;
        }

        // don't request pieces we already have in our request queue
        // This happens when pieces time out or the peer sends us
        // pieces we didn't request. Those aren't marked in the
        // piece picker, but we still keep track of them in the
        // download queue
        if (std::find_if(m_download_queue.begin(), m_download_queue.end(),
                         has_block(*i)) != m_download_queue.end() ||
            std::find_if(m_request_queue.begin(), m_request_queue.end(),
                         has_block(*i)) != m_request_queue.end())
        {
            continue;
        }

        // ok, we found a piece that's not being downloaded
        // by somebody else. request it from this peer
        // and return
        if (!add_request(*i, 0)) continue;
        num_requests--;
    }
}

bool peer_connection::add_request(const piece_block& block, int flags)
{
    boost::shared_ptr<transfer> t = m_transfer.lock();

    //if (t->upload_mode()) return false;
    if (m_disconnecting) return false;

    piece_picker::piece_state_t state = piece_picker::medium;

    if (!t->picker().mark_as_downloading(block, get_peer(), state))
        return false;

    //if (t->alerts().should_post<block_downloading_alert>())
    //{
    //    t->alerts().post_alert(
    //        block_downloading_alert(t->get_handle(), remote(), pid(), speedmsg,
    //                                block.block_index, block.piece_index));
    //}

    pending_block pb(block);
    //pb.busy = flags & req_busy;
    m_request_queue.push_back(pb);
    return true;
}

void peer_connection::send_block_requests()
{
    boost::shared_ptr<transfer> t = m_transfer.lock();

    if (m_disconnecting) return;
    if (m_download_queue.size() >= m_desired_queue_size) return;

    client_request_parts_64 rp;
    rp.m_hFile = t->hash();

    while (!m_request_queue.empty() && m_download_queue.size() < m_desired_queue_size)
    {
        pending_block block = m_request_queue.front();
        m_request_queue.erase(m_request_queue.begin());

        // if we're a seed, we don't have a piece picker
        // so we don't have to worry about invariants getting
        // out of sync with it
        if (t->is_seed()) continue;

        // this can happen if a block times out, is re-requested and
        // then arrives "unexpectedly"
        if (t->picker().is_finished(block.block) || t->picker().is_downloaded(block.block))
        {
            t->picker().abort_download(block.block);
            continue;
        }

        m_download_queue.push_back(block);
        rp.append(block_range(block.block.piece_index, block.block.block_index, t->filesize()));
        if (rp.full())
        {
            write_request_parts(rp);
            rp.reset();
        }
    }

    if (!rp.empty())
        write_request_parts(rp);
}

bool peer_connection::allocate_disk_receive_buffer(int disk_buffer_size)
{
    if (disk_buffer_size == 0) return true;

    // first free the old buffer
    m_disk_recv_buffer.reset();
    // then allocate a new one

    m_disk_recv_buffer.reset(m_ses.allocate_disk_buffer("receive buffer"));
    if (!m_disk_recv_buffer)
    {
        disconnect(errors::no_memory);
        return false;
    }
    m_disk_recv_buffer_size = disk_buffer_size;
    return true;
}

char* peer_connection::release_disk_receive_buffer()
{
    m_disk_recv_buffer_size = 0;
    return m_disk_recv_buffer.release();
}

void peer_connection::on_timeout()
{
    boost::mutex::scoped_lock l(m_ses.m_mutex);

    error_code ec;
    DBG("CONNECTION TIMED OUT: " << m_remote);

    disconnect(errors::timed_out, 1);
}

void peer_connection::disconnect(error_code const& ec, int error)
{
    switch (error)
    {
    case 0:
        DBG("peer_connection::disconnect(*** CONNECTION CLOSED) " << ec.message());
        break;
    case 1:
        DBG("peer_connection::disconnect*** CONNECTION FAILED) " << ec.message());
        break;
    case 2:
        DBG("peer_connection::disconnect*** PEER ERROR) " << ec.message());
        break;
    }
    // TODO: implement

    //if (error > 0) m_failed = true;
    if (m_disconnecting)
    {
        DBG("peer_connection::disconnect: return because disconnecting");
        return;
    }

    boost::intrusive_ptr<peer_connection> me(this);

    if (m_connecting && m_connection_ticket >= 0)
    {
        m_ses.m_half_open.done(m_connection_ticket);
        m_connection_ticket = -1;
    }

    boost::shared_ptr<transfer> t = m_transfer.lock();

    if (t)
    {
        if (t->has_picker())
        {
            piece_picker& picker = t->picker();

            while (!m_download_queue.empty())
            {
                pending_block& qe = m_download_queue.back();
                if (!qe.timed_out && !qe.not_wanted) picker.abort_download(qe.block);
                //m_outstanding_bytes -= t->to_req(qe.block).length;
                //if (m_outstanding_bytes < 0) m_outstanding_bytes = 0;
                m_download_queue.pop_back();
            }
            while (!m_request_queue.empty())
            {
                picker.abort_download(m_request_queue.back().block);
                m_request_queue.pop_back();
            }
        }
        else
        {
            m_download_queue.clear();
            m_request_queue.clear();
            //m_outstanding_bytes = 0;
        }
        //m_queued_time_critical = 0;

        t->remove_peer(this);
        m_transfer.reset();
    }

    DBG("peer_connection::disconnect: close");
    m_disconnecting = true;
    base_connection::close(ec); // close transport
    m_ses.close_connection(this, ec);
    m_ses.m_alerts.post_alert_should(peer_disconnected_alert(address2int(m_remote.address()), ec));
}

void peer_connection::connect(int ticket)
{
    boost::mutex::scoped_lock l(m_ses.m_mutex);

    m_connection_ticket = ticket;

    DBG("CONNECTING: " << m_remote);

    m_socket->async_connect(
        m_remote, boost::bind(&peer_connection::on_connect,
                              self_as<peer_connection>(), _1));

}

void peer_connection::on_connect(error_code const& e)
{
    boost::mutex::scoped_lock l(m_ses.m_mutex);

    if (m_disconnecting) return;

    m_connecting = false;
    m_ses.m_half_open.done(m_connection_ticket);

    error_code ec;
    if (e)
    {
        DBG("CONNECTION FAILED: " << m_remote << ": " << e.message());

        disconnect(e, 1);
        return;
    }

    if (m_disconnecting) return;

    DBG("COMPLETED: " << m_remote);

    // connection is already established
    do_read();
    write_hello();
}

void peer_connection::start()
{
}

int peer_connection::picker_options() const
{
    int ret = 0;
    boost::shared_ptr<transfer> t = m_transfer.lock();

    if (!t) return 0;

    if (t->is_sequential_download())
    {
        ret |= piece_picker::sequential | piece_picker::ignore_whole_pieces;
    }

    ret |= piece_picker::rarest_first | piece_picker::speed_affinity;

    return ret;
}

void peer_connection::on_error(const error_code& error)
{
    disconnect(error);
}

void peer_connection::close(const error_code& ec)
{
    DBG("peer_connection::close(" << ec << ")");
    disconnect(ec);
}

bool peer_connection::can_write() const
{
	// TODO - should implement
	return (true);
}

bool peer_connection::can_read(char* state) const
{
    // TODO - should implement
	return (true);
}

bool peer_connection::has_ip_address(client_id_type nIP) const
{
    DBG("peer_connection::has_ip_address(" << m_remote.address().to_string());
    return (address2int(m_remote.address()) == nIP);
}

void peer_connection::send_message(const std::string& strMessage)
{
    send_throw_meta_order(client_message(strMessage));
}

void peer_connection::request_shared_files()
{
    send_throw_meta_order(client_meta_packet(client_shared_files_request()));
}

void peer_connection::fill_send_buffer()
{
    if (m_channel_state[upload_channel] != bw_idle) return;

    int buffer_size_watermark = 512;

    if (!m_messages_order.empty())
    {
        switch(m_messages_order.front().m_proto)
        {
<<<<<<< HEAD
            case OP_MESSAGE:                                                    // message to user
                 DBG("peer_connection::fill_send_buffer: " << m_messages_order.front().m_message.m_strMessage);
=======
            case OP_MESSAGE:
                 DBG("peer_connection::write message: "
                     << m_messages_order.front().m_message.m_strMessage);
>>>>>>> 0923bce4
                 do_write(m_messages_order.front().m_message);
                 break;
            case OP_ASKSHAREDFILES:                                             // ask shared files from user
                DBG("peer_connection::fill_send_buffer: ask shared files");
                do_write(m_messages_order.front().m_files_request);
                break;
            case OP_ASKSHAREDFILESANSWER:                                       // offer shared files to user
                DBG("peer_connection::fill_send_buffer: offer files");
                do_write(m_messages_order.front().m_files_list);
                break;
            default:
                BOOST_ASSERT(false);
                break;
        }

        m_messages_order.pop_front();
    }

    if (!m_requests.empty() && m_send_buffer.size() < buffer_size_watermark)
    {
        const peer_request& req = m_requests.front();
        write_part(req);
        send_data(req);
        m_requests.erase(m_requests.begin());
    }
}

void peer_connection::send_data(const peer_request& req)
{
    boost::shared_ptr<transfer> t = m_transfer.lock();
    if (!t) return;

    std::pair<peer_request, peer_request> reqs = split_request(req);
    peer_request r = reqs.first;
    peer_request left = reqs.second;

    if (r.length > 0)
    {
        t->filesystem().async_read(r, boost::bind(&peer_connection::on_disk_read_complete,
                                                  self_as<peer_connection>(), _1, _2, r, left));
        m_channel_state[upload_channel] = bw_network;
    }
    else
    {
        m_channel_state[upload_channel] = bw_idle;
    }
}

void peer_connection::on_disk_read_complete(
    int ret, disk_io_job const& j, peer_request r, peer_request left)
{
    boost::mutex::scoped_lock l(m_ses.m_mutex);

    assert(r.piece == j.piece);
    assert(r.start == j.offset);

    disk_buffer_holder buffer(m_ses.m_disk_thread, j.buffer);
    boost::shared_ptr<transfer> t = m_transfer.lock();

    if (ret != r.length)
    {
        if (!t)
        {
            disconnect(j.error);
            return;
        }

        // handle_disk_error may disconnect us
        t->on_disk_error(j, this);
        return;
    }

    append_send_buffer(buffer.get(), r.length,
                       boost::bind(&aux::session_impl::free_disk_buffer, boost::ref(m_ses), _1));
    buffer.release();
    base_connection::do_write();

    send_data(left);
}

void peer_connection::receive_data(const peer_request& req)
{
    assert(!m_read_in_progress);
    std::pair<peer_request, peer_request> reqs = split_request(req);
    peer_request r = reqs.first;
    peer_request left = reqs.second;

    if (r.length > 0)
    {
        if (!allocate_disk_receive_buffer(r.length))
        {
            ERR("cannot allocate disk receive buffer " << r.length);
            return;
        }

        boost::asio::async_read(
            *m_socket, boost::asio::buffer(m_disk_recv_buffer.get(), r.length),
            make_read_handler(boost::bind(&peer_connection::on_receive_data,
                                          self_as<peer_connection>(), _1, _2, r, left)));
        m_channel_state[download_channel] = bw_network;
        m_read_in_progress = true;
    }
    else
    {
        m_channel_state[download_channel] = bw_idle;
        do_read();
    }
}

void peer_connection::on_receive_data(
    const error_code& error, std::size_t bytes_transferred, peer_request r, peer_request left)
{
    assert(int(bytes_transferred) == r.length);
    assert(m_channel_state[download_channel] == bw_network);
    assert(m_read_in_progress);
    m_read_in_progress = false;

    boost::shared_ptr<transfer> t = m_transfer.lock();

    if (is_disconnecting()) return;
    if (t->is_seed()) return;

    piece_picker& picker = t->picker();
    piece_manager& fs = t->filesystem();
    piece_block block_finished(r.piece, r.start / BLOCK_SIZE);

    std::vector<pending_block>::iterator b
        = std::find_if(m_download_queue.begin(), m_download_queue.end(), has_block(block_finished));

    if (b == m_download_queue.end())
    {
        ERR("The block we just got was not in the request queue");
        return;
    }

    disk_buffer_holder holder(m_ses.m_disk_thread, release_disk_receive_buffer());
    fs.async_write(r, holder, boost::bind(&peer_connection::on_disk_write_complete,
                                          self_as<peer_connection>(), _1, _2, r, left, t));

    if (left.length > 0)
        receive_data(left);
    else
    {
        bool was_finished = picker.is_piece_finished(r.piece);
        picker.mark_as_writing(block_finished, get_peer());
        m_download_queue.erase(b);

        // did we just finish the piece?
        // this means all blocks are either written
        // to disk or are in the disk write cache
        if (picker.is_piece_finished(r.piece) && !was_finished)
        {
            boost::optional<const md4_hash&> ohash = m_remote_hashset.hash(r.piece);
            assert(ohash);
            t->async_verify_piece(
                r.piece, *ohash, boost::bind(&transfer::piece_finished, t, r.piece, *ohash, _1));
        }

        m_channel_state[download_channel] = bw_idle;
        do_read();
        request_block();
        send_block_requests();
    }
}

void peer_connection::on_disk_write_complete(
    int ret, disk_io_job const& j, peer_request r, peer_request left, boost::shared_ptr<transfer> t)
{
    boost::mutex::scoped_lock l(m_ses.m_mutex);

    assert(r.piece == j.piece);
    assert(r.start == j.offset);

    if (left.length == 0)
    {
        // in case the outstanding bytes just dropped down
        // to allow to receive more data
        //do_read();

        if (t->is_seed()) return;

        piece_block block_finished(r.piece, r.start / BLOCK_SIZE);
        piece_picker& picker = t->picker();
        picker.mark_as_finished(block_finished, get_peer());
    }
}

void peer_connection::write_hello()
{
    DBG("hello ==> " << m_remote);
    const session_settings& settings = m_ses.settings();
    boost::uint32_t nVersion = 0x3c;
    client_hello hello;
    hello.m_nHashLength = MD4_HASH_SIZE;
    hello.m_hClient = settings.client_hash;
    hello.m_network_point.m_nIP = m_ses.m_client_id;
    hello.m_network_point.m_nPort = settings.listen_port;
    hello.m_list.add_tag(make_string_tag(settings.client_name, CT_NAME, true));
    hello.m_list.add_tag(make_typed_tag(nVersion, CT_VERSION, true));
    hello.m_server_network_point.m_nIP = address2int(m_ses.server().address());
    hello.m_server_network_point.m_nPort = m_ses.server().port();

    misc_options mo(0);
    mo.m_nUnicodeSupport = 1;

    misc_options2 mo2(0);
    mo2.set_captcha();
    mo2.set_large_files();
    mo2.set_source_ext2();

    hello.m_list.add_tag(make_typed_tag(mo.generate(), CT_EMULE_MISCOPTIONS1, true));
    hello.m_list.add_tag(make_typed_tag(mo2.generate(), CT_EMULE_MISCOPTIONS2, true));

    do_write(hello);
}

void peer_connection::write_hello_answer()
{
    DBG("hello answer ==> " << m_remote);
    //TODO - replace this code
    // prepare hello answer
    client_hello_answer cha;
    cha.m_hClient               = m_ses.settings().client_hash;
    cha.m_network_point.m_nIP  = 0;
    cha.m_network_point.m_nPort= m_ses.settings().listen_port;

    boost::uint32_t nVersion = 0x3c;
    boost::uint32_t nUdpPort = 0;

    cha.m_list.add_tag(
        make_string_tag(std::string(m_ses.settings().client_name), CT_NAME, true));
    cha.m_list.add_tag(make_typed_tag(nVersion, CT_VERSION, true));
    cha.m_list.add_tag(make_typed_tag(nUdpPort, CT_EMULE_UDPPORTS, true));
    cha.m_server_network_point.m_nPort = m_ses.settings().server_port;
    cha.m_server_network_point.m_nIP   = m_ses.settings().server_ip;

    do_write(cha);
}

void peer_connection::write_file_request(const md4_hash& file_hash)
{
    DBG("file request " << file_hash << " ==> " << m_remote);
    client_file_request fr;
    fr.m_hFile = file_hash;
    do_write(fr);
}

void peer_connection::write_file_answer(
    const md4_hash& file_hash, const std::string& filename)
{
    DBG("file answer " << file_hash << ", " << filename << " ==> " << m_remote);
    client_file_answer fa;
    fa.m_hFile = file_hash;
    fa.m_filename.m_collection = filename;
    do_write(fa);
}

void peer_connection::write_no_file(const md4_hash& file_hash)
{
    DBG("no file " << file_hash << " ==> " << m_remote);
    client_no_file nf;
    nf.m_hFile = file_hash;
    do_write(nf);
}

void peer_connection::write_filestatus_request(const md4_hash& file_hash)
{
    DBG("request file status " << file_hash << " ==> " << m_remote);
    client_filestatus_request fr;
    fr.m_hFile = file_hash;
    do_write(fr);
}

void peer_connection::write_file_status(
    const md4_hash& file_hash, const bitfield& status)
{
    DBG("file status " << file_hash
        << ", [" << bitfield2string(status) << "] ==> " << m_remote);
    client_file_status fs;
    fs.m_hFile = file_hash;
    fs.m_status = status;
    do_write(fs);
}

void peer_connection::write_hashset_request(const md4_hash& file_hash)
{
    DBG("request hashset for " << file_hash << " ==> " << m_remote);
    client_hashset_request hr;
    hr.m_hFile = file_hash;
    do_write(hr);
}

void peer_connection::write_hashset_answer(
    const md4_hash& file_hash, const std::vector<md4_hash>& hash_set)
{
    DBG("hashset[" << hash_set.size() << "] ==> " << m_remote);
    client_hashset_answer ha;
    ha.m_hFile = file_hash;
    ha.m_vhParts.m_collection = hash_set;
    do_write(ha);
}

void peer_connection::write_start_upload(const md4_hash& file_hash)
{
    DBG("start download " << file_hash << " ==> " << m_remote);
    client_start_upload su;
    su.m_hFile = file_hash;
    do_write(su);
}

void peer_connection::write_queue_ranking(boost::uint16_t rank)
{
    DBG("queue ranking is " << rank << " ==> " << m_remote);
    client_queue_ranking qr;
    qr.m_nRank = rank;
    do_write(qr);
}

void peer_connection::write_accept_upload()
{
    DBG("accept upload ==> " << m_remote);
    client_accept_upload au;
    do_write(au);
}

void peer_connection::write_cancel_transfer()
{
    DBG("cancel ==> " << m_remote);
    client_cancel_transfer ct;
    do_write(ct);
}

void peer_connection::write_request_parts(client_request_parts_64 rp)
{
    DBG("request parts " << rp.m_hFile << ": "
        << "[" << rp.m_begin_offset[0] << ", " << rp.m_end_offset[0] << "]"
        << "[" << rp.m_begin_offset[1] << ", " << rp.m_end_offset[1] << "]"
        << "[" << rp.m_begin_offset[2] << ", " << rp.m_end_offset[2] << "]"
        << " ==> " << m_remote);
    do_write(rp);
}

void peer_connection::write_part(const peer_request& r)
{
    boost::shared_ptr<transfer> t = m_transfer.lock();
    client_sending_part_64 sp;
    std::pair<size_t, size_t> range = mk_range(r);
    sp.m_hFile = t->hash();
    sp.m_begin_offset = range.first;
    sp.m_end_offset = range.second;
    do_write(sp);

    DBG("part " << sp.m_hFile << " [" << sp.m_begin_offset << ", " << sp.m_end_offset << "]"
        << " ==> " << m_remote);
}

void peer_connection::on_hello(const error_code& error)
{
    DBG("hello <== " << m_remote);
    if (!error)
    {
        write_hello_answer();
    }
    else
    {
        ERR("hello packet received error " << error.message());
    }
}

void peer_connection::on_hello_answer(const error_code& error)
{
    if (!error)
    {
        DECODE_PACKET(client_hello_answer, packet);

        misc_options mo;
        misc_options2 mo2;
        // extract user info from packet
        for (size_t n = 0; n < packet.m_list.count(); ++n)
        {
            const boost::shared_ptr<base_tag> p = packet.m_list[n];

            switch(p->getNameId())
            {
                case CT_NAME:
                    m_strName    = p->asString();
                    break;

                case CT_VERSION:
                    m_nVersion  = p->asInt();
                    break;

                case ET_MOD_VERSION:
                    if (is_string_tag(p))
                    {
                        m_strModVersion = p->asString();
                    }
                    else if (is_int_tag(p))
                    {
                        m_nModVersion = p->asInt();
                    }
                    break;

                case CT_PORT:
                    m_nPort = p->asInt();
                    break;

                case CT_EMULE_UDPPORTS:
                    m_nUDPPort = p->asInt() & 0xFFFF;
                    //dwEmuleTags |= 1;
                    break;

                case CT_EMULE_BUDDYIP:
                    // 32 BUDDY IP
                    m_nBuddyIP = p->asInt();
                    break;

                case CT_EMULE_BUDDYUDP:
                    m_nBuddyPort = p->asInt();
                    break;

                case CT_EMULE_MISCOPTIONS1:
                    mo.load(p->asInt());
                    break;

                case CT_EMULE_MISCOPTIONS2:
                    mo2.load(p->asInt());
                    break;

                // Special tag for Compat. Clients Misc options.
                case CT_EMULECOMPAT_OPTIONS:
                    //  1 Operative System Info
                    //  1 Value-based-type int tags (experimental!)
                    m_bValueBasedTypeTags   = (p->asInt() >> 1*1) & 0x01;
                    m_bOsInfoSupport        = (p->asInt() >> 1*0) & 0x01;
                    break;

                case CT_EMULE_VERSION:
                    //  8 Compatible Client ID
                    //  7 Mjr Version (Doesn't really matter..)
                    //  7 Min Version (Only need 0-99)
                    //  3 Upd Version (Only need 0-5)
                    //  7 Bld Version (Only need 0-99)
                    m_nCompatibleClient = (p->asInt() >> 24);
                    m_nClientVersion = p->asInt() & 0x00ffffff;

                    break;
                default:
                    break;
            }
        }// for

        m_ses.m_alerts.post_alert_should(
            peer_connected_alert(address2int(m_remote.address()),
                                 m_strName,
                                 m_nVersion,
                                 m_strModVersion,
                                 m_nModVersion,
                                 m_nUDPPort,
                                 mo,
                                 mo2,
                                 m_active));

    }
    else
    {
        ERR("hello error " << error.message() << " <== " << m_remote);
    }

    // peer handshake completed
    boost::shared_ptr<transfer> t = m_transfer.lock();

    if (t) write_file_request(t->hash());
    else fill_send_buffer();
}

void peer_connection::on_file_request(const error_code& error)
{
    if (!error)
    {
        DECODE_PACKET(client_file_request, fr);
        DBG("file request " << fr.m_hFile << " <== " << m_remote);

        if (attach_to_transfer(fr.m_hFile))
        {
            boost::shared_ptr<transfer> t = m_transfer.lock();
            write_file_status(fr.m_hFile, t->hashset().pieces());
        }
        else
        {
            write_no_file(fr.m_hFile);
            disconnect(errors::file_unavaliable, 2);
        }
    }
    else
    {
        ERR("file request error " << error.message() << " <== " << m_remote);
    }
}

void peer_connection::on_file_answer(const error_code& error)
{
    if (!error)
    {
        DECODE_PACKET(client_file_answer, fa);
        DBG("file answer " << fa.m_hFile << ", " << fa.m_filename.m_collection
            << " <== " << m_remote);

        write_filestatus_request(fa.m_hFile);
    }
    else
    {
        ERR("file answer error " << error.message() << " <== " << m_remote);
    }
}

void peer_connection::on_file_description(const error_code& error)
{
    if (!error)
    {
        DECODE_PACKET(client_file_description, packet);
        DBG("file description " << packet.m_nRating << ", " 
            << packet.m_sComment.m_collection << " <== " << m_remote);
    }
    else
    {
        ERR("file description error " << error.message() << " <== " << m_remote);
    }
}

void peer_connection::on_no_file(const error_code& error)
{
    if (!error)
    {
        DECODE_PACKET(client_no_file, nf);
        DBG("no file " << nf.m_hFile << m_remote);

        disconnect(errors::file_unavaliable, 2);
    }
    else
    {
        ERR("no file error " << error.message() << " <== " << m_remote);
    }
}

void peer_connection::on_filestatus_request(const error_code& error)
{
    if (!error)
    {
        DECODE_PACKET(client_filestatus_request, fr);
        DBG("file status request " << fr.m_hFile << " <== " << m_remote);

        boost::shared_ptr<transfer> t = m_transfer.lock();
        if (t->hash() == fr.m_hFile)
        {
            write_file_status(t->hash(), t->hashset().pieces());
        }
        else
        {
            write_no_file(fr.m_hFile);
            disconnect(errors::file_unavaliable, 2);
        }
    }
    else
    {
        ERR("file status request error " << error.message() << " <== " << m_remote);
    }
}

void peer_connection::on_file_status(const error_code& error)
{
    if (!error)
    {
        DECODE_PACKET(client_file_status, fs);

        boost::shared_ptr<transfer> t = m_transfer.lock();

        if (fs.m_status.size() == 0)
            fs.m_status.resize(t->num_pieces(), 1);

        DBG("file status answer "<< fs.m_hFile
            << ", [" << bitfield2string(fs.m_status) << "] <== " << m_remote);

        if (t->hash() == fs.m_hFile)
        {
            m_remote_hashset.pieces(fs.m_status);
            t->picker().inc_refcount(fs.m_status);
            write_hashset_request(fs.m_hFile);
        }
        else
        {
            write_no_file(fs.m_hFile);
            disconnect(errors::file_unavaliable, 2);
        }
    }
    else
    {
        ERR("file status answer error " << error.message() << " <== " << m_remote);
    }
}

void peer_connection::on_hashset_request(const error_code& error)
{
    if (!error)
    {
        DECODE_PACKET(client_hashset_request, hr);
        DBG("hash set request " << hr.m_hFile << " <== " << m_remote);

        boost::shared_ptr<transfer> t = m_transfer.lock();
        if (t->hash() == hr.m_hFile)
        {
            write_hashset_answer(t->hash(), t->hashset().all_hashes());
        }
        else
        {
            write_no_file(hr.m_hFile);
            disconnect(errors::file_unavaliable, 2);
        }
    }
    else
    {
        ERR("hashset request error " << error.message() << " <== " << m_remote);
    }
}

void peer_connection::on_hashset_answer(const error_code& error)
{
    if (!error)
    {
        DECODE_PACKET(client_hashset_answer, ha);
        DBG("hash set answer " << ha.m_hFile << " <== " << m_remote);

        boost::shared_ptr<transfer> t = m_transfer.lock();
        if (t->hash() == ha.m_hFile)
        {
            m_remote_hashset.hashes(ha.m_vhParts.m_collection);
            write_start_upload(t->hash());
        }
        else
        {
            write_no_file(ha.m_hFile);
            disconnect(errors::file_unavaliable, 2);
        }
    }
    else
    {
        ERR("hashset answer error " << error.message() << " <== " << m_remote);
    }
}

void peer_connection::on_start_upload(const error_code& error)
{
    if (!error)
    {
        DECODE_PACKET(client_start_upload, su);
        DBG("start upload " << su.m_hFile << " <== " << m_remote);

        boost::shared_ptr<transfer> t = m_transfer.lock();
        if (t->hash() == su.m_hFile)
        {
            write_accept_upload();
        }
        else
        {
            write_no_file(su.m_hFile);
            disconnect(errors::file_unavaliable, 2);
        }
    }
    else
    {
        ERR("start upload error " << error.message() << " <== " << m_remote);
    }
}

void peer_connection::on_queue_ranking(const error_code& error)
{
    if (!error)
    {
        DECODE_PACKET(client_queue_ranking, qr);
        DBG("queue ranking " << qr.m_nRank << " <== " << m_remote);
        // TODO: handle it
    }
    else
    {
        ERR("queue ranking error " << error.message() << " <== " << m_remote);
    }
}

void peer_connection::on_accept_upload(const error_code& error)
{
    if (!error)
    {
        DBG("accept upload <== " << m_remote);
        request_block();
        send_block_requests();
    }
    else
    {
        ERR("accept upload error " << error.message() << " <== " << m_remote);
    }
}

void peer_connection::on_out_parts(const error_code& error)
{
    if (!error)
    {
        DECODE_PACKET(client_out_parts, op);
        DBG("out of parts <== " << m_remote);
    }
    else
    {
        ERR("out of parts error " << error.message() << " <== " << m_remote);
    }

}

void peer_connection::on_cancel_transfer(const error_code& error)
{
    if (!error)
    {
        DBG("cancel transfer <== " << m_remote);
        // TODO: handle it.
        disconnect(errors::transfer_aborted);
    }
    else
    {
        ERR("transfer cancel error " << error.message() << " <== " << m_remote);
    }
}

void peer_connection::on_end_download(const error_code& error)
{
    if (!error)
    {
        DECODE_PACKET(client_end_download, ed);
        DBG("end download " << ed.m_hFile << " <== " << m_remote);
    }
    else
    {
        ERR("end download error " << error.message() << " <== " << m_remote);
    }
}

void peer_connection::on_shared_files_request(const error_code& error)
{
    if (!error)
    {
        DECODE_PACKET(client_shared_files_request, packet);
        send_throw_meta_order(m_ses.get_announces());
    }
    else
    {
        ERR("peer_connection::on_shared_files_answer(" << error.message() << ")");
    }
}

void peer_connection::on_shared_files_answer(const error_code& error)
{
    if (!error)
    {
        DECODE_PACKET(client_shared_files_answer, packet);
        m_ses.m_alerts.post_alert_should(
            shared_files_alert(address2int(m_remote.address()), packet.m_files, false));
    }
    else
    {
        ERR("peer_connection::on_shared_files_answer(" << error.message() << ")");
    }
}

void peer_connection::on_client_message(const error_code& error)
{
    if (!error)
    {

        DECODE_PACKET(client_message, packet)
        m_ses.m_alerts.post_alert_should(
            peer_message_alert(address2int(m_remote.address()), packet.m_strMessage));
    }
    else
    {
        ERR("on client message error: " << error.message());
    }
}

void peer_connection::on_client_captcha_request(const error_code& error)
{
    if (!error)
    {
        DECODE_PACKET(client_captcha_request, packet)
        m_ses.m_alerts.post_alert_should(
            peer_captcha_request_alert(address2int(m_remote.address()), packet.m_captcha));

    }
    else
    {
        ERR("on client captcha request error: " << error.message());
    }
}

void peer_connection::on_client_captcha_result(const error_code& error)
{
    if (!error)
    {
        DECODE_PACKET(client_captcha_result, packet)
        m_ses.m_alerts.post_alert_should(
            peer_captcha_result_alert(address2int(m_remote.address()), packet.m_captcha_result));
    }
    else
    {
        ERR("on client captcha result error: " << error.message());
    }
}
<|MERGE_RESOLUTION|>--- conflicted
+++ resolved
@@ -113,6 +113,8 @@
                 boost::bind(&peer_connection::on_sending_part<client_sending_part_64>, this, _1));
     add_handler(OP_END_OF_DOWNLOAD, boost::bind(&peer_connection::on_end_download, this, _1));
     add_handler(OP_ASKSHAREDFILES, boost::bind(&peer_connection::on_shared_files_request, this, _1));
+    add_handler(OP_ASKSHAREDDENIEDANS, boost::bind(&peer_connection::on_shared_files_denied, this, _1));
+
     add_handler(OP_ASKSHAREDFILESANSWER, boost::bind(&peer_connection::on_shared_files_answer, this, _1));
 
     // clients talking
@@ -518,14 +520,8 @@
     {
         switch(m_messages_order.front().m_proto)
         {
-<<<<<<< HEAD
             case OP_MESSAGE:                                                    // message to user
                  DBG("peer_connection::fill_send_buffer: " << m_messages_order.front().m_message.m_strMessage);
-=======
-            case OP_MESSAGE:
-                 DBG("peer_connection::write message: "
-                     << m_messages_order.front().m_message.m_strMessage);
->>>>>>> 0923bce4
                  do_write(m_messages_order.front().m_message);
                  break;
             case OP_ASKSHAREDFILES:                                             // ask shared files from user
@@ -1296,6 +1292,19 @@
     }
 }
 
+void peer_connection::on_shared_files_denied(const error_code& error)
+{
+    if (!error)
+    {
+        DECODE_PACKET(client_shared_files_denied, sfd);
+        DBG("shared files access denied <== " << m_remote);
+    }
+    else
+    {
+        ERR("file answer error " << error.message() << " <== " << m_remote);
+    }
+}
+
 void peer_connection::on_client_message(const error_code& error)
 {
     if (!error)

--- conflicted
+++ resolved
@@ -13,16 +13,6 @@
 using namespace libed2k;
 namespace ip = boost::asio::ip;
 
-<<<<<<< HEAD
-=======
-#define DECODE_PACKET(packet_struct)\
-        packet_struct packet;\
-        if (!decode_packet(packet))\
-        {\
-            close(errors::decode_packet_error);\
-        }
-
->>>>>>> bca8e33e
 peer_request mk_peer_request(size_t begin, size_t end)
 {
     peer_request r;
@@ -730,15 +720,8 @@
     hello.m_server_network_point.m_nIP = address2int(m_ses.server().address());
     hello.m_server_network_point.m_nPort = m_ses.server().port();
 
-<<<<<<< HEAD
-    // generate options
-    boost::uint32_t nOption2;
-    boost::uint32_t nOption1 = 0;
-=======
-
     misc_options mo(0);
     mo.m_nUnicodeSupport = 1;
->>>>>>> bca8e33e
 
     misc_options2 mo2(0);
     mo2.set_captcha();
@@ -908,41 +891,7 @@
 {
     if (!error)
     {
-<<<<<<< HEAD
-        DECODE_PACKET(client_hello_answer, cha);
-        DBG("hello answer <== " << m_remote);
-
-        // extract user info from packet
-        for (size_t n = 0; n < cha.m_list.count(); ++n)
-        {
-            const boost::shared_ptr<base_tag> p = cha.m_list[n];
-
-            switch(p->getNameId())
-            {
-            case CT_NAME:
-                m_strName    = p->asString();
-                break;
-
-            case CT_VERSION:
-                m_nVersion  = p->asInt();
-                break;
-
-            case ET_MOD_VERSION:
-                if (is_string_tag(p))
-                {
-                    m_strModVersion = p->asString();
-                }
-                else if (is_int_tag(p))
-                {
-                    m_nModVersion = p->asInt();
-                }
-                break;
-
-            case CT_PORT:
-                m_nPort = p->asInt();
-                break;
-=======
-        DECODE_PACKET(client_hello_answer);
+        DECODE_PACKET(client_hello_answer, packet);
 
         misc_options mo;
         misc_options2 mo2;
@@ -1023,120 +972,15 @@
 
         m_ses.m_alerts.post_alert_should(
             peer_connected_alert(address2int(m_remote.address()),
-                    m_strName,
-                    m_nVersion,
-                    m_strModVersion,
-                    m_nModVersion,
-                    m_nUDPPort,
-                    mo,
-                    mo2,
-                    m_active));
->>>>>>> bca8e33e
-
-            case CT_EMULE_UDPPORTS:
-                m_nUDPPort = p->asInt() & 0xFFFF;
-                //dwEmuleTags |= 1;
-                break;
-
-            case CT_EMULE_BUDDYIP:
-                // 32 BUDDY IP
-                m_nBuddyIP = p->asInt();
-                break;
-
-            case CT_EMULE_BUDDYUDP:
-                m_nBuddyPort = p->asInt();
-                break;
-
-            case CT_EMULE_MISCOPTIONS1: {
-                //  3 AICH Version (0 = not supported)
-                //  1 Unicode
-                //  4 UDP version
-                //  4 Data compression version
-                //  4 Secure Ident
-                //  4 Source Exchange
-                //  4 Ext. Requests
-                //  4 Comments
-                //   1 PeerCache supported
-                //   1 No 'View Shared Files' supported
-                //   1 MultiPacket
-                //  1 Preview
-                /*
-                  uint32 flags = temptag.GetInt();
-                  m_fSupportsAICH         = (flags >> (4*7+1)) & 0x07;
-                  m_bUnicodeSupport       = (flags >> 4*7) & 0x01;
-                  m_byUDPVer              = (flags >> 4*6) & 0x0f;
-                  m_byDataCompVer         = (flags >> 4*5) & 0x0f;
-                  m_bySupportSecIdent     = (flags >> 4*4) & 0x0f;
-                  m_bySourceExchange1Ver  = (flags >> 4*3) & 0x0f;
-                  m_byExtendedRequestsVer = (flags >> 4*2) & 0x0f;
-                  m_byAcceptCommentVer    = (flags >> 4*1) & 0x0f;
-                  m_fNoViewSharedFiles    = (flags >> 1*2) & 0x01;
-                  m_bMultiPacket          = (flags >> 1*1) & 0x01;
-                  m_fSupportsPreview      = (flags >> 1*0) & 0x01;
-                  dwEmuleTags |= 2;
-
-                  SecIdentSupRec +=  1;
-                */
-                break;
-            }
-
-            case CT_EMULE_MISCOPTIONS2:
-                //  19 Reserved
-                //   1 Direct UDP Callback supported and available
-                //   1 Supports ChatCaptchas
-                //   1 Supports SourceExachnge2 Packets, ignores SX1 Packet Version
-                //   1 Requires CryptLayer
-                //   1 Requests CryptLayer
-                //   1 Supports CryptLayer
-                //   1 Reserved (ModBit)
-                //   1 Ext Multipacket (Hash+Size instead of Hash)
-                //   1 Large Files (includes support for 64bit tags)
-                //   4 Kad Version - will go up to version 15 only (may need to add another field at some point in the future)
-                /*
-                  m_fDirectUDPCallback    = (temptag.GetInt() >> 12) & 0x01;
-                  m_fSupportsCaptcha      = (temptag.GetInt() >> 11) & 0x01;
-                  m_fSupportsSourceEx2    = (temptag.GetInt() >> 10) & 0x01;
-                  m_fRequiresCryptLayer   = (temptag.GetInt() >>  9) & 0x01;
-                  m_fRequestsCryptLayer   = (temptag.GetInt() >>  8) & 0x01;
-                  m_fSupportsCryptLayer   = (temptag.GetInt() >>  7) & 0x01;
-                  // reserved 1
-                  m_fExtMultiPacket   = (temptag.GetInt() >>  5) & 0x01;
-                  m_fSupportsLargeFiles   = (temptag.GetInt() >>  4) & 0x01;
-                  m_byKadVersion      = (temptag.GetInt() >>  0) & 0x0f;
-                  dwEmuleTags |= 8;
-
-                  m_fRequestsCryptLayer &= m_fSupportsCryptLayer;
-                  m_fRequiresCryptLayer &= m_fRequestsCryptLayer;
-                */
-                break;
-
-                // Special tag for Compat. Clients Misc options.
-            case CT_EMULECOMPAT_OPTIONS:
-                //  1 Operative System Info
-                //  1 Value-based-type int tags (experimental!)
-                //m_fValueBasedTypeTags   = (temptag.GetInt() >> 1*1) & 0x01;
-                //m_fOsInfoSupport        = (temptag.GetInt() >> 1*0) & 0x01;
-                break;
-
-            case CT_EMULE_VERSION:
-                //  8 Compatible Client ID
-                //  7 Mjr Version (Doesn't really matter..)
-                //  7 Min Version (Only need 0-99)
-                //  3 Upd Version (Only need 0-5)
-                //  7 Bld Version (Only need 0-99)
-                //m_byCompatibleClient = (temptag.GetInt() >> 24);
-                //m_nClientVersion = temptag.GetInt() & 0x00ffffff;
-                //m_byEmuleVersion = 0x99;
-                //m_fSharedDirectories = 1;
-                //dwEmuleTags |= 4;
-                break;
-            default:
-                break;
-            }
-        }// for
-
-        m_ses.m_alerts.post_alert_should(
-            peer_connected_alert(address2int(m_remote.address()), cha, m_active));
+                                 m_strName,
+                                 m_nVersion,
+                                 m_strModVersion,
+                                 m_nModVersion,
+                                 m_nUDPPort,
+                                 mo,
+                                 mo2,
+                                 m_active));
+
     }
     else
     {
@@ -1154,23 +998,17 @@
 {
     if (!error)
     {
-<<<<<<< HEAD
         DECODE_PACKET(client_file_request, fr);
         DBG("file request " << fr.m_hFile << " <== " << m_remote);
+
         if (attach_to_transfer(fr.m_hFile))
-=======
-        DECODE_PACKET(client_file_request);
-
-        DBG("file request " << packet.m_hFile << " <== " << m_remote);
-        if (attach_to_transfer(packet.m_hFile))
->>>>>>> bca8e33e
         {
             boost::shared_ptr<transfer> t = m_transfer.lock();
-            write_file_status(packet.m_hFile, t->hashset().pieces());
+            write_file_status(fr.m_hFile, t->hashset().pieces());
         }
         else
         {
-            write_no_file(packet.m_hFile);
+            write_no_file(fr.m_hFile);
             disconnect(errors::file_unavaliable, 2);
         }
     }
@@ -1184,16 +1022,11 @@
 {
     if (!error)
     {
-<<<<<<< HEAD
         DECODE_PACKET(client_file_answer, fa);
         DBG("file answer " << fa.m_hFile << ", " << fa.m_filename.m_collection
-=======
-        DECODE_PACKET(client_file_answer);
-
-        DBG("file answer " << packet.m_hFile << ", " << packet.m_filename.m_collection
->>>>>>> bca8e33e
             << " <== " << m_remote);
-        write_filestatus_request(packet.m_hFile);
+
+        write_filestatus_request(fa.m_hFile);
     }
     else
     {
@@ -1205,15 +1038,9 @@
 {
     if (!error)
     {
-<<<<<<< HEAD
-        DECODE_PACKET(client_file_description, fd);
-        DBG("file description " << fd.m_nRating << ", "
-            << fd.m_sComment.m_collection << " <== " << m_remote);
-=======
-        DECODE_PACKET(client_file_description);
-
-        DBG("file description " << packet.m_nRating << ", " << packet.m_sComment.m_collection << " <== " << m_remote);
->>>>>>> bca8e33e
+        DECODE_PACKET(client_file_description, packet);
+        DBG("file description " << packet.m_nRating << ", " 
+            << packet.m_sComment.m_collection << " <== " << m_remote);
     }
     else
     {
@@ -1225,13 +1052,9 @@
 {
     if (!error)
     {
-<<<<<<< HEAD
         DECODE_PACKET(client_no_file, nf);
         DBG("no file " << nf.m_hFile << m_remote);
-=======
-        DECODE_PACKET(client_no_file);
-        DBG("no file " << packet.m_hFile << m_remote);
->>>>>>> bca8e33e
+
         disconnect(errors::file_unavaliable, 2);
     }
     else
@@ -1244,23 +1067,17 @@
 {
     if (!error)
     {
-<<<<<<< HEAD
         DECODE_PACKET(client_filestatus_request, fr);
         DBG("file status request " << fr.m_hFile << " <== " << m_remote);
-=======
-        DECODE_PACKET(client_filestatus_request);
-
-        DBG("file status request " << packet.m_hFile << " <== " << m_remote);
->>>>>>> bca8e33e
 
         boost::shared_ptr<transfer> t = m_transfer.lock();
-        if (t->hash() == packet.m_hFile)
+        if (t->hash() == fr.m_hFile)
         {
             write_file_status(t->hash(), t->hashset().pieces());
         }
         else
         {
-            write_no_file(packet.m_hFile);
+            write_no_file(fr.m_hFile);
             disconnect(errors::file_unavaliable, 2);
         }
     }
@@ -1277,29 +1094,22 @@
         DECODE_PACKET(client_file_status, fs);
 
         boost::shared_ptr<transfer> t = m_transfer.lock();
-<<<<<<< HEAD
 
         if (fs.m_status.size() == 0)
             fs.m_status.resize(t->num_pieces(), 1);
-=======
-        DECODE_PACKET(client_file_status);
-
-        if (packet.m_status.size() == 0)
-            packet.m_status.resize(t->num_pieces(), 1);
->>>>>>> bca8e33e
-
-        DBG("file status answer "<< packet.m_hFile
-            << ", [" << bitfield2string(packet.m_status) << "] <== " << m_remote);
-
-        if (t->hash() == packet.m_hFile)
-        {
-            m_remote_hashset.pieces(packet.m_status);
-            t->picker().inc_refcount(packet.m_status);
-            write_hashset_request(packet.m_hFile);
+
+        DBG("file status answer "<< fs.m_hFile
+            << ", [" << bitfield2string(fs.m_status) << "] <== " << m_remote);
+
+        if (t->hash() == fs.m_hFile)
+        {
+            m_remote_hashset.pieces(fs.m_status);
+            t->picker().inc_refcount(fs.m_status);
+            write_hashset_request(fs.m_hFile);
         }
         else
         {
-            write_no_file(packet.m_hFile);
+            write_no_file(fs.m_hFile);
             disconnect(errors::file_unavaliable, 2);
         }
     }
@@ -1313,23 +1123,17 @@
 {
     if (!error)
     {
-<<<<<<< HEAD
         DECODE_PACKET(client_hashset_request, hr);
         DBG("hash set request " << hr.m_hFile << " <== " << m_remote);
-=======
-        DECODE_PACKET(client_hashset_request);
-
-        DBG("hash set request " << packet.m_hFile << " <== " << m_remote);
->>>>>>> bca8e33e
 
         boost::shared_ptr<transfer> t = m_transfer.lock();
-        if (t->hash() == packet.m_hFile)
+        if (t->hash() == hr.m_hFile)
         {
             write_hashset_answer(t->hash(), t->hashset().hashes());
         }
         else
         {
-            write_no_file(packet.m_hFile);
+            write_no_file(hr.m_hFile);
             disconnect(errors::file_unavaliable, 2);
         }
     }
@@ -1343,24 +1147,18 @@
 {
     if (!error)
     {
-<<<<<<< HEAD
         DECODE_PACKET(client_hashset_answer, ha);
         DBG("hash set answer " << ha.m_hFile << " <== " << m_remote);
-=======
-        DECODE_PACKET(client_hashset_answer);
-
-        DBG("hash set answer " << packet.m_hFile << " <== " << m_remote);
->>>>>>> bca8e33e
 
         boost::shared_ptr<transfer> t = m_transfer.lock();
-        if (t->hash() == packet.m_hFile)
-        {
-            m_remote_hashset.hashes(packet.m_vhParts.m_collection);
+        if (t->hash() == ha.m_hFile)
+        {
+            m_remote_hashset.hashes(ha.m_vhParts.m_collection);
             write_start_upload(t->hash());
         }
         else
         {
-            write_no_file(packet.m_hFile);
+            write_no_file(ha.m_hFile);
             disconnect(errors::file_unavaliable, 2);
         }
     }
@@ -1374,23 +1172,17 @@
 {
     if (!error)
     {
-<<<<<<< HEAD
         DECODE_PACKET(client_start_upload, su);
         DBG("start upload " << su.m_hFile << " <== " << m_remote);
-=======
-        DECODE_PACKET(client_start_upload)
-
-        DBG("start upload " << packet.m_hFile << " <== " << m_remote);
->>>>>>> bca8e33e
 
         boost::shared_ptr<transfer> t = m_transfer.lock();
-        if (t->hash() == packet.m_hFile)
+        if (t->hash() == su.m_hFile)
         {
             write_accept_upload();
         }
         else
         {
-            write_no_file(packet.m_hFile);
+            write_no_file(su.m_hFile);
             disconnect(errors::file_unavaliable, 2);
         }
     }
@@ -1404,13 +1196,8 @@
 {
     if (!error)
     {
-<<<<<<< HEAD
         DECODE_PACKET(client_queue_ranking, qr);
         DBG("queue ranking " << qr.m_nRank << " <== " << m_remote);
-=======
-        DECODE_PACKET(client_queue_ranking);
-        DBG("queue ranking " << packet.m_nRank << " <== " << m_remote);
->>>>>>> bca8e33e
         // TODO: handle it
     }
     else
@@ -1437,11 +1224,7 @@
 {
     if (!error)
     {
-<<<<<<< HEAD
         DECODE_PACKET(client_out_parts, op);
-=======
-        DECODE_PACKET(client_out_parts);
->>>>>>> bca8e33e
         DBG("out of parts <== " << m_remote);
     }
     else
@@ -1465,45 +1248,12 @@
     }
 }
 
-<<<<<<< HEAD
-=======
-void peer_connection::on_request_parts(const error_code& error)
-{
-    if (!error)
-    {
-        DECODE_PACKET(client_request_parts_64);
-        DBG("request parts " << packet.m_hFile << ": "
-            << "[" << packet.m_begin_offset[0] << ", " << packet.m_end_offset[0] << "]"
-            << "[" << packet.m_begin_offset[1] << ", " << packet.m_end_offset[1] << "]"
-            << "[" << packet.m_begin_offset[2] << ", " << packet.m_end_offset[2] << "]"
-            << " <== " << m_remote);
-        for (size_t i = 0; i < 3; ++i)
-        {
-            if (packet.m_begin_offset[i] < packet.m_end_offset[i])
-            {
-                m_requests.push_back(mk_peer_request(packet.m_begin_offset[i], packet.m_end_offset[i]));
-            }
-        }
-        fill_send_buffer();
-    }
-    else
-    {
-        ERR("request parts error " << error.message() << " <== " << m_remote);
-    }
-}
-
->>>>>>> bca8e33e
 void peer_connection::on_end_download(const error_code& error)
 {
     if (!error)
     {
-<<<<<<< HEAD
         DECODE_PACKET(client_end_download, ed);
         DBG("end download " << ed.m_hFile << " <== " << m_remote);
-=======
-        DECODE_PACKET(client_end_download);
-        DBG("end download " << packet.m_hFile << " <== " << m_remote);
->>>>>>> bca8e33e
     }
     else
     {

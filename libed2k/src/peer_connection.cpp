--- conflicted
+++ resolved
@@ -104,14 +104,8 @@
     add_handler(OP_SENDINGPART_I64,
                 boost::bind(&peer_connection::on_sending_part<client_sending_part_64>, this, _1));
     add_handler(OP_END_OF_DOWNLOAD, boost::bind(&peer_connection::on_end_download, this, _1));
-<<<<<<< HEAD
-
     add_handler(OP_ASKSHAREDFILES, boost::bind(&peer_connection::on_shared_files_request, this, _1));
     add_handler(OP_ASKSHAREDFILESANSWER, boost::bind(&peer_connection::on_shared_files_answer, this, _1));
-=======
-    add_handler(OP_ASKSHAREDFILESANSWER,
-                boost::bind(&peer_connection::on_shared_files_answer, this, _1));
->>>>>>> 2d621571
 
     // clients talking
     add_handler(OP_MESSAGE, boost::bind(&peer_connection::on_client_message, this, _1));
@@ -1261,7 +1255,7 @@
 {
     if (!error)
     {
-        DECODE_PACKET(client_shared_files_request);
+        DECODE_PACKET(client_shared_files_request, packet);
         send_throw_meta_order(m_ses.get_announces());
     }
     else

#include <sstream>
#include <fstream>
#include <string>
#include <map>
#include <algorithm>
#include <locale>

#include <boost/iostreams/device/mapped_file.hpp>
#include <boost/bind.hpp>

#define CRYPTOPP_ENABLE_NAMESPACE_WEAK 1
#include <cryptopp/md4.h>
#include "libed2k/constants.hpp"
#include "libed2k/log.hpp"
#include "libed2k/file.hpp"
#include "libed2k/hasher.hpp"
#include "libed2k/util.hpp"
#include "libed2k/thread.hpp"

namespace libed2k
{
    typedef std::map<std::string, EED2KFileType> SED2KFileTypeMap;
    typedef SED2KFileTypeMap::value_type SED2KFileTypeMapElement;
    static SED2KFileTypeMap ED2KFileTypesMap;


    class CED2KFileTypes{
    public:
        CED2KFileTypes()
        {
            ED2KFileTypesMap.insert(SED2KFileTypeMapElement(std::string(".669"),   ED2KFT_AUDIO));      // 8 channel tracker module
            ED2KFileTypesMap.insert(SED2KFileTypeMapElement(std::string(".aac"),   ED2KFT_AUDIO));      // Advanced Audio Coding File
            ED2KFileTypesMap.insert(SED2KFileTypeMapElement(std::string(".ac3"),   ED2KFT_AUDIO));      // Audio Codec 3 File
            ED2KFileTypesMap.insert(SED2KFileTypeMapElement(std::string(".aif"),   ED2KFT_AUDIO));      // Audio Interchange File Format
            ED2KFileTypesMap.insert(SED2KFileTypeMapElement(std::string(".aifc"),  ED2KFT_AUDIO));      // Audio Interchange File Format
            ED2KFileTypesMap.insert(SED2KFileTypeMapElement(std::string(".aiff"),  ED2KFT_AUDIO));      // Audio Interchange File Format
            ED2KFileTypesMap.insert(SED2KFileTypeMapElement(std::string(".amf"),   ED2KFT_AUDIO));      // DSMI Advanced Module Format
            ED2KFileTypesMap.insert(SED2KFileTypeMapElement(std::string(".amr"),   ED2KFT_AUDIO));      // Adaptive Multi-Rate Codec File
            ED2KFileTypesMap.insert(SED2KFileTypeMapElement(std::string(".ams"),   ED2KFT_AUDIO));      // Extreme Tracker Module
            ED2KFileTypesMap.insert(SED2KFileTypeMapElement(std::string(".ape"),   ED2KFT_AUDIO));      // Monkey's Audio Lossless Audio File
            ED2KFileTypesMap.insert(SED2KFileTypeMapElement(std::string(".au"),    ED2KFT_AUDIO));      // Audio File (Sun, Unix)
            ED2KFileTypesMap.insert(SED2KFileTypeMapElement(std::string(".aud"),   ED2KFT_AUDIO));      // General Audio File
            ED2KFileTypesMap.insert(SED2KFileTypeMapElement(std::string(".audio"), ED2KFT_AUDIO));      // General Audio File
            ED2KFileTypesMap.insert(SED2KFileTypeMapElement(std::string(".cda"),   ED2KFT_AUDIO));      // CD Audio Track
            ED2KFileTypesMap.insert(SED2KFileTypeMapElement(std::string(".dbm"),   ED2KFT_AUDIO));
            ED2KFileTypesMap.insert(SED2KFileTypeMapElement(std::string(".dmf"),   ED2KFT_AUDIO));      // Delusion Digital Music File
            ED2KFileTypesMap.insert(SED2KFileTypeMapElement(std::string(".dsm"),   ED2KFT_AUDIO));      // Digital Sound Module
            ED2KFileTypesMap.insert(SED2KFileTypeMapElement(std::string(".dts"),   ED2KFT_AUDIO));      // DTS Encoded Audio File
            ED2KFileTypesMap.insert(SED2KFileTypeMapElement(std::string(".far"),   ED2KFT_AUDIO));      // Farandole Composer Module
            ED2KFileTypesMap.insert(SED2KFileTypeMapElement(std::string(".flac"),  ED2KFT_AUDIO));      // Free Lossless Audio Codec File
            ED2KFileTypesMap.insert(SED2KFileTypeMapElement(std::string(".it"),    ED2KFT_AUDIO));      // Impulse Tracker Module
            ED2KFileTypesMap.insert(SED2KFileTypeMapElement(std::string(".m1a"),   ED2KFT_AUDIO));      // MPEG-1 Audio File
            ED2KFileTypesMap.insert(SED2KFileTypeMapElement(std::string(".m2a"),   ED2KFT_AUDIO));      // MPEG-2 Audio File
            ED2KFileTypesMap.insert(SED2KFileTypeMapElement(std::string(".m4a"),   ED2KFT_AUDIO));      // MPEG-4 Audio File
            ED2KFileTypesMap.insert(SED2KFileTypeMapElement(std::string(".mdl"),   ED2KFT_AUDIO));      // DigiTrakker Module
            ED2KFileTypesMap.insert(SED2KFileTypeMapElement(std::string(".med"),   ED2KFT_AUDIO));      // Amiga MED Sound File
            ED2KFileTypesMap.insert(SED2KFileTypeMapElement(std::string(".mid"),   ED2KFT_AUDIO));      // MIDI File
            ED2KFileTypesMap.insert(SED2KFileTypeMapElement(std::string(".midi"),  ED2KFT_AUDIO));      // MIDI File
            ED2KFileTypesMap.insert(SED2KFileTypeMapElement(std::string(".mka"),   ED2KFT_AUDIO));      // Matroska Audio File
            ED2KFileTypesMap.insert(SED2KFileTypeMapElement(std::string(".mod"),   ED2KFT_AUDIO));      // Amiga Music Module File
            ED2KFileTypesMap.insert(SED2KFileTypeMapElement(std::string(".mol"),   ED2KFT_AUDIO));
            ED2KFileTypesMap.insert(SED2KFileTypeMapElement(std::string(".mp1"),   ED2KFT_AUDIO));      // MPEG-1 Audio File
            ED2KFileTypesMap.insert(SED2KFileTypeMapElement(std::string(".mp2"),   ED2KFT_AUDIO));      // MPEG-2 Audio File
            ED2KFileTypesMap.insert(SED2KFileTypeMapElement(std::string(".mp3"),   ED2KFT_AUDIO));      // MPEG-3 Audio File
            ED2KFileTypesMap.insert(SED2KFileTypeMapElement(std::string(".mpa"),   ED2KFT_AUDIO));      // MPEG Audio File
            ED2KFileTypesMap.insert(SED2KFileTypeMapElement(std::string(".mpc"),   ED2KFT_AUDIO));      // Musepack Compressed Audio File
            ED2KFileTypesMap.insert(SED2KFileTypeMapElement(std::string(".mpp"),   ED2KFT_AUDIO));
            ED2KFileTypesMap.insert(SED2KFileTypeMapElement(std::string(".mtm"),   ED2KFT_AUDIO));      // MultiTracker Module
            ED2KFileTypesMap.insert(SED2KFileTypeMapElement(std::string(".nst"),   ED2KFT_AUDIO));      // NoiseTracker
            ED2KFileTypesMap.insert(SED2KFileTypeMapElement(std::string(".ogg"),   ED2KFT_AUDIO));      // Ogg Vorbis Compressed Audio File
            ED2KFileTypesMap.insert(SED2KFileTypeMapElement(std::string(".okt"),   ED2KFT_AUDIO));      // Oktalyzer Module (Amiga)
            ED2KFileTypesMap.insert(SED2KFileTypeMapElement(std::string(".psm"),   ED2KFT_AUDIO));      // Protracker Studio Module
            ED2KFileTypesMap.insert(SED2KFileTypeMapElement(std::string(".ptm"),   ED2KFT_AUDIO));      // PolyTracker Module
            ED2KFileTypesMap.insert(SED2KFileTypeMapElement(std::string(".ra"),    ED2KFT_AUDIO));      // Real Audio File
            ED2KFileTypesMap.insert(SED2KFileTypeMapElement(std::string(".rmi"),   ED2KFT_AUDIO));      // MIDI File
            ED2KFileTypesMap.insert(SED2KFileTypeMapElement(std::string(".s3m"),   ED2KFT_AUDIO));      // Scream Tracker 3 Module
            ED2KFileTypesMap.insert(SED2KFileTypeMapElement(std::string(".snd"),   ED2KFT_AUDIO));      // Audio File (Sun, Unix)
            ED2KFileTypesMap.insert(SED2KFileTypeMapElement(std::string(".stm"),   ED2KFT_AUDIO));      // Scream Tracker 2 Module
            ED2KFileTypesMap.insert(SED2KFileTypeMapElement(std::string(".ult"),   ED2KFT_AUDIO));      // UltraTracker
            ED2KFileTypesMap.insert(SED2KFileTypeMapElement(std::string(".umx"),   ED2KFT_AUDIO));      // Unreal Music Package
            ED2KFileTypesMap.insert(SED2KFileTypeMapElement(std::string(".wav"),   ED2KFT_AUDIO));      // WAVE Audio File
            ED2KFileTypesMap.insert(SED2KFileTypeMapElement(std::string(".wma"),   ED2KFT_AUDIO));      // Windows Media Audio File
            ED2KFileTypesMap.insert(SED2KFileTypeMapElement(std::string(".wow"),   ED2KFT_AUDIO));      // Grave Composer audio tracker
            ED2KFileTypesMap.insert(SED2KFileTypeMapElement(std::string(".xm"),    ED2KFT_AUDIO));      // Fasttracker 2 Extended Module

            ED2KFileTypesMap.insert(SED2KFileTypeMapElement(std::string(".3g2"),   ED2KFT_VIDEO));      // 3GPP Multimedia File
            ED2KFileTypesMap.insert(SED2KFileTypeMapElement(std::string(".3gp"),   ED2KFT_VIDEO));      // 3GPP Multimedia File
            ED2KFileTypesMap.insert(SED2KFileTypeMapElement(std::string(".3gp2"),  ED2KFT_VIDEO));      // 3GPP Multimedia File
            ED2KFileTypesMap.insert(SED2KFileTypeMapElement(std::string(".3gpp"),  ED2KFT_VIDEO));      // 3GPP Multimedia File
            ED2KFileTypesMap.insert(SED2KFileTypeMapElement(std::string(".asf"),   ED2KFT_VIDEO));      // Advanced Systems Format (MS)
            ED2KFileTypesMap.insert(SED2KFileTypeMapElement(std::string(".amv"),   ED2KFT_VIDEO));      // Anime Music Video File
            ED2KFileTypesMap.insert(SED2KFileTypeMapElement(std::string(".asf"),   ED2KFT_VIDEO));      // Advanced Systems Format File
            ED2KFileTypesMap.insert(SED2KFileTypeMapElement(std::string(".avi"),   ED2KFT_VIDEO));      // Audio Video Interleave File
            ED2KFileTypesMap.insert(SED2KFileTypeMapElement(std::string(".bik"),   ED2KFT_VIDEO));      // BINK Video File
            ED2KFileTypesMap.insert(SED2KFileTypeMapElement(std::string(".divx"),  ED2KFT_VIDEO));      // DivX-Encoded Movie File
            ED2KFileTypesMap.insert(SED2KFileTypeMapElement(std::string(".dvr-ms"),ED2KFT_VIDEO));      // Microsoft Digital Video Recording
            ED2KFileTypesMap.insert(SED2KFileTypeMapElement(std::string(".flc"),   ED2KFT_VIDEO));      // FLIC Video File
            ED2KFileTypesMap.insert(SED2KFileTypeMapElement(std::string(".fli"),   ED2KFT_VIDEO));      // FLIC Video File
            ED2KFileTypesMap.insert(SED2KFileTypeMapElement(std::string(".flic"),  ED2KFT_VIDEO));      // FLIC Video File
            ED2KFileTypesMap.insert(SED2KFileTypeMapElement(std::string(".flv"),   ED2KFT_VIDEO));      // Flash Video File
            ED2KFileTypesMap.insert(SED2KFileTypeMapElement(std::string(".hdmov"), ED2KFT_VIDEO));      // High-Definition QuickTime Movie
            ED2KFileTypesMap.insert(SED2KFileTypeMapElement(std::string(".ifo"),   ED2KFT_VIDEO));      // DVD-Video Disc Information File
            ED2KFileTypesMap.insert(SED2KFileTypeMapElement(std::string(".m1v"),   ED2KFT_VIDEO));      // MPEG-1 Video File
            ED2KFileTypesMap.insert(SED2KFileTypeMapElement(std::string(".m2t"),   ED2KFT_VIDEO));      // MPEG-2 Video Transport Stream
            ED2KFileTypesMap.insert(SED2KFileTypeMapElement(std::string(".m2ts"),  ED2KFT_VIDEO));      // MPEG-2 Video Transport Stream
            ED2KFileTypesMap.insert(SED2KFileTypeMapElement(std::string(".m2v"),   ED2KFT_VIDEO));      // MPEG-2 Video File
            ED2KFileTypesMap.insert(SED2KFileTypeMapElement(std::string(".m4b"),   ED2KFT_VIDEO));      // MPEG-4 Video File
            ED2KFileTypesMap.insert(SED2KFileTypeMapElement(std::string(".m4v"),   ED2KFT_VIDEO));      // MPEG-4 Video File
            ED2KFileTypesMap.insert(SED2KFileTypeMapElement(std::string(".mkv"),   ED2KFT_VIDEO));      // Matroska Video File
            ED2KFileTypesMap.insert(SED2KFileTypeMapElement(std::string(".mov"),   ED2KFT_VIDEO));      // QuickTime Movie File
            ED2KFileTypesMap.insert(SED2KFileTypeMapElement(std::string(".movie"), ED2KFT_VIDEO));      // QuickTime Movie File
            ED2KFileTypesMap.insert(SED2KFileTypeMapElement(std::string(".mp1v"),  ED2KFT_VIDEO));      // QuickTime Movie File
            ED2KFileTypesMap.insert(SED2KFileTypeMapElement(std::string(".mp2v"),  ED2KFT_VIDEO));      // MPEG-1 Video File
            ED2KFileTypesMap.insert(SED2KFileTypeMapElement(std::string(".mp4"),   ED2KFT_VIDEO));      // MPEG-2 Video File
            ED2KFileTypesMap.insert(SED2KFileTypeMapElement(std::string(".mpe"),   ED2KFT_VIDEO));      // MPEG-4 Video File
            ED2KFileTypesMap.insert(SED2KFileTypeMapElement(std::string(".mpeg"),  ED2KFT_VIDEO));      // MPEG Video File
            ED2KFileTypesMap.insert(SED2KFileTypeMapElement(std::string(".mpg"),   ED2KFT_VIDEO));      // MPEG Video File
            ED2KFileTypesMap.insert(SED2KFileTypeMapElement(std::string(".mps"),   ED2KFT_VIDEO));      // MPEG Video File
            ED2KFileTypesMap.insert(SED2KFileTypeMapElement(std::string(".mpv"),   ED2KFT_VIDEO));      // MPEG Video File
            ED2KFileTypesMap.insert(SED2KFileTypeMapElement(std::string(".mpv1"),  ED2KFT_VIDEO));      // MPEG-1 Video File
            ED2KFileTypesMap.insert(SED2KFileTypeMapElement(std::string(".mpv2"),  ED2KFT_VIDEO));      // MPEG-2 Video File
            ED2KFileTypesMap.insert(SED2KFileTypeMapElement(std::string(".ogm"),   ED2KFT_VIDEO));      // Ogg Media File
            ED2KFileTypesMap.insert(SED2KFileTypeMapElement(std::string(".ogv"),   ED2KFT_VIDEO));      // Ogg Theora Video File
            ED2KFileTypesMap.insert(SED2KFileTypeMapElement(std::string(".pva"),   ED2KFT_VIDEO));      // MPEG Video File
            ED2KFileTypesMap.insert(SED2KFileTypeMapElement(std::string(".qt"),    ED2KFT_VIDEO));      // QuickTime Movie
            ED2KFileTypesMap.insert(SED2KFileTypeMapElement(std::string(".ram"),   ED2KFT_VIDEO));      // Real Audio Media
            ED2KFileTypesMap.insert(SED2KFileTypeMapElement(std::string(".ratdvd"),ED2KFT_VIDEO));      // RatDVD Disk Image
            ED2KFileTypesMap.insert(SED2KFileTypeMapElement(std::string(".rm"),    ED2KFT_VIDEO));      // Real Media File
            ED2KFileTypesMap.insert(SED2KFileTypeMapElement(std::string(".rmm"),   ED2KFT_VIDEO));      // Real Media File
            ED2KFileTypesMap.insert(SED2KFileTypeMapElement(std::string(".rmvb"),  ED2KFT_VIDEO));      // Real Video Variable Bit Rate File
            ED2KFileTypesMap.insert(SED2KFileTypeMapElement(std::string(".rv"),    ED2KFT_VIDEO));      // Real Video File
            ED2KFileTypesMap.insert(SED2KFileTypeMapElement(std::string(".rv9"),   ED2KFT_VIDEO));
            ED2KFileTypesMap.insert(SED2KFileTypeMapElement(std::string(".smil"),  ED2KFT_VIDEO));      // SMIL Presentation File
            ED2KFileTypesMap.insert(SED2KFileTypeMapElement(std::string(".smk"),   ED2KFT_VIDEO));      // Smacker Compressed Movie File
            ED2KFileTypesMap.insert(SED2KFileTypeMapElement(std::string(".swf"),   ED2KFT_VIDEO));      // Macromedia Flash Movie
            ED2KFileTypesMap.insert(SED2KFileTypeMapElement(std::string(".tp"),    ED2KFT_VIDEO));      // Video Transport Stream File
            ED2KFileTypesMap.insert(SED2KFileTypeMapElement(std::string(".ts"),    ED2KFT_VIDEO));      // Video Transport Stream File
            ED2KFileTypesMap.insert(SED2KFileTypeMapElement(std::string(".vid"),   ED2KFT_VIDEO));      // General Video File
            ED2KFileTypesMap.insert(SED2KFileTypeMapElement(std::string(".video"), ED2KFT_VIDEO));      // General Video File
            ED2KFileTypesMap.insert(SED2KFileTypeMapElement(std::string(".vivo"),  ED2KFT_VIDEO));      // VivoActive Video File
            ED2KFileTypesMap.insert(SED2KFileTypeMapElement(std::string(".vob"),   ED2KFT_VIDEO));      // DVD Video Object File
            ED2KFileTypesMap.insert(SED2KFileTypeMapElement(std::string(".vp6"),   ED2KFT_VIDEO));      // TrueMotion VP6 Video File
            ED2KFileTypesMap.insert(SED2KFileTypeMapElement(std::string(".webm"),  ED2KFT_VIDEO));      // WebM Video File
            ED2KFileTypesMap.insert(SED2KFileTypeMapElement(std::string(".wm"),    ED2KFT_VIDEO));      // Windows Media Video File
            ED2KFileTypesMap.insert(SED2KFileTypeMapElement(std::string(".wmv"),   ED2KFT_VIDEO));      // Windows Media Video File
            ED2KFileTypesMap.insert(SED2KFileTypeMapElement(std::string(".xvid"),  ED2KFT_VIDEO));      // Xvid-Encoded Video File

            ED2KFileTypesMap.insert(SED2KFileTypeMapElement(std::string(".bmp"),   ED2KFT_IMAGE));      // Bitmap Image File
            ED2KFileTypesMap.insert(SED2KFileTypeMapElement(std::string(".dcx"),   ED2KFT_IMAGE));      // FAXserve Fax Document
            ED2KFileTypesMap.insert(SED2KFileTypeMapElement(std::string(".emf"),   ED2KFT_IMAGE));      // Enhanced Windows Metafile
            ED2KFileTypesMap.insert(SED2KFileTypeMapElement(std::string(".gif"),   ED2KFT_IMAGE));      // Graphical Interchange Format File
            ED2KFileTypesMap.insert(SED2KFileTypeMapElement(std::string(".ico"),   ED2KFT_IMAGE));      // Icon File
            ED2KFileTypesMap.insert(SED2KFileTypeMapElement(std::string(".jfif"),  ED2KFT_IMAGE));      // JPEG File Interchange Format
            ED2KFileTypesMap.insert(SED2KFileTypeMapElement(std::string(".jpe"),   ED2KFT_IMAGE));      // JPEG Image File
            ED2KFileTypesMap.insert(SED2KFileTypeMapElement(std::string(".jpeg"),  ED2KFT_IMAGE));      // JPEG Image File
            ED2KFileTypesMap.insert(SED2KFileTypeMapElement(std::string(".jpg"),   ED2KFT_IMAGE));      // JPEG Image File
            ED2KFileTypesMap.insert(SED2KFileTypeMapElement(std::string(".pct"),   ED2KFT_IMAGE));      // PICT Picture File
            ED2KFileTypesMap.insert(SED2KFileTypeMapElement(std::string(".pcx"),   ED2KFT_IMAGE));      // Paintbrush Bitmap Image File
            ED2KFileTypesMap.insert(SED2KFileTypeMapElement(std::string(".pic"),   ED2KFT_IMAGE));      // PICT Picture File
            ED2KFileTypesMap.insert(SED2KFileTypeMapElement(std::string(".pict"),  ED2KFT_IMAGE));      // PICT Picture File
            ED2KFileTypesMap.insert(SED2KFileTypeMapElement(std::string(".png"),   ED2KFT_IMAGE));      // Portable Network Graphic
            ED2KFileTypesMap.insert(SED2KFileTypeMapElement(std::string(".psd"),   ED2KFT_IMAGE));      // Photoshop Document
            ED2KFileTypesMap.insert(SED2KFileTypeMapElement(std::string(".psp"),   ED2KFT_IMAGE));      // Paint Shop Pro Image File
            ED2KFileTypesMap.insert(SED2KFileTypeMapElement(std::string(".tga"),   ED2KFT_IMAGE));      // Targa Graphic
            ED2KFileTypesMap.insert(SED2KFileTypeMapElement(std::string(".tif"),   ED2KFT_IMAGE));      // Tagged Image File
            ED2KFileTypesMap.insert(SED2KFileTypeMapElement(std::string(".tiff"),  ED2KFT_IMAGE));      // Tagged Image File
            ED2KFileTypesMap.insert(SED2KFileTypeMapElement(std::string(".wbmp"),  ED2KFT_IMAGE));      // Wireless Application Protocol Bitmap Format
            ED2KFileTypesMap.insert(SED2KFileTypeMapElement(std::string(".webp"),  ED2KFT_IMAGE));      // Weppy Photo File
            ED2KFileTypesMap.insert(SED2KFileTypeMapElement(std::string(".wmf"),   ED2KFT_IMAGE));      // Windows Metafile
            ED2KFileTypesMap.insert(SED2KFileTypeMapElement(std::string(".wmp"),   ED2KFT_IMAGE));      // Windows Media Photo File
            ED2KFileTypesMap.insert(SED2KFileTypeMapElement(std::string(".xif"),   ED2KFT_IMAGE));      // ScanSoft Pagis Extended Image Format File
            ED2KFileTypesMap.insert(SED2KFileTypeMapElement(std::string(".xpm"),   ED2KFT_IMAGE));      // X-Windows Pixmap

            ED2KFileTypesMap.insert(SED2KFileTypeMapElement(std::string(".7z"),    ED2KFT_ARCHIVE));    // 7-Zip Compressed File
            ED2KFileTypesMap.insert(SED2KFileTypeMapElement(std::string(".ace"),   ED2KFT_ARCHIVE));    // WinAce Compressed File
            ED2KFileTypesMap.insert(SED2KFileTypeMapElement(std::string(".alz"),   ED2KFT_ARCHIVE));    // ALZip Archive
            ED2KFileTypesMap.insert(SED2KFileTypeMapElement(std::string(".arc"),   ED2KFT_ARCHIVE));    // Compressed File Archive
            ED2KFileTypesMap.insert(SED2KFileTypeMapElement(std::string(".arj"),   ED2KFT_ARCHIVE));    // ARJ Compressed File Archive
            ED2KFileTypesMap.insert(SED2KFileTypeMapElement(std::string(".bz2"),   ED2KFT_ARCHIVE));    // Bzip Compressed File
            ED2KFileTypesMap.insert(SED2KFileTypeMapElement(std::string(".cab"),   ED2KFT_ARCHIVE));    // Cabinet File
            ED2KFileTypesMap.insert(SED2KFileTypeMapElement(std::string(".cbr"),   ED2KFT_ARCHIVE));    // Comic Book RAR Archive
            ED2KFileTypesMap.insert(SED2KFileTypeMapElement(std::string(".cbt"),   ED2KFT_ARCHIVE));    // Comic Book Tarball
            ED2KFileTypesMap.insert(SED2KFileTypeMapElement(std::string(".cbz"),   ED2KFT_ARCHIVE));    // Comic Book ZIP Archive
            ED2KFileTypesMap.insert(SED2KFileTypeMapElement(std::string(".gz"),    ED2KFT_ARCHIVE));    // Gnu Zipped File
            ED2KFileTypesMap.insert(SED2KFileTypeMapElement(std::string(".hqx"),   ED2KFT_ARCHIVE));    // BinHex 4.0 Encoded File
            ED2KFileTypesMap.insert(SED2KFileTypeMapElement(std::string(".lha"),   ED2KFT_ARCHIVE));    // LHARC Compressed Archive
            ED2KFileTypesMap.insert(SED2KFileTypeMapElement(std::string(".lzh"),   ED2KFT_ARCHIVE));    // LZH Compressed File
            ED2KFileTypesMap.insert(SED2KFileTypeMapElement(std::string(".msi"),   ED2KFT_ARCHIVE));    // Microsoft Installer File
            ED2KFileTypesMap.insert(SED2KFileTypeMapElement(std::string(".pak"),   ED2KFT_ARCHIVE));    // PAK (Packed) File
            ED2KFileTypesMap.insert(SED2KFileTypeMapElement(std::string(".par"),   ED2KFT_ARCHIVE));    // Parchive Index File
            ED2KFileTypesMap.insert(SED2KFileTypeMapElement(std::string(".par2"),  ED2KFT_ARCHIVE));    // Parchive 2 Index File
            ED2KFileTypesMap.insert(SED2KFileTypeMapElement(std::string(".rar"),   ED2KFT_ARCHIVE));    // WinRAR Compressed Archive
            ED2KFileTypesMap.insert(SED2KFileTypeMapElement(std::string(".sea"),   ED2KFT_ARCHIVE));    // Self-Extracting Archive (Mac)
            ED2KFileTypesMap.insert(SED2KFileTypeMapElement(std::string(".sit"),   ED2KFT_ARCHIVE));    // Stuffit Archive
            ED2KFileTypesMap.insert(SED2KFileTypeMapElement(std::string(".sitx"),  ED2KFT_ARCHIVE));    // Stuffit X Archive
            ED2KFileTypesMap.insert(SED2KFileTypeMapElement(std::string(".tar"),   ED2KFT_ARCHIVE));    // Consolidated Unix File Archive
            ED2KFileTypesMap.insert(SED2KFileTypeMapElement(std::string(".tbz2"),  ED2KFT_ARCHIVE));    // Tar BZip 2 Compressed File
            ED2KFileTypesMap.insert(SED2KFileTypeMapElement(std::string(".tgz"),   ED2KFT_ARCHIVE));    // Gzipped Tar File
            ED2KFileTypesMap.insert(SED2KFileTypeMapElement(std::string(".uc2"),   ED2KFT_ARCHIVE));    // UltraCompressor 2 Archive
            ED2KFileTypesMap.insert(SED2KFileTypeMapElement(std::string(".xpi"),   ED2KFT_ARCHIVE));    // Mozilla Installer Package
            ED2KFileTypesMap.insert(SED2KFileTypeMapElement(std::string(".z"),     ED2KFT_ARCHIVE));    // Unix Compressed File
            ED2KFileTypesMap.insert(SED2KFileTypeMapElement(std::string(".zip"),   ED2KFT_ARCHIVE));    // Zipped File
            ED2KFileTypesMap.insert(SED2KFileTypeMapElement(std::string(".zoo"),   ED2KFT_ARCHIVE));    // Zoo Archive

            ED2KFileTypesMap.insert(SED2KFileTypeMapElement(std::string(".bat"),   ED2KFT_PROGRAM));    // Batch File
            ED2KFileTypesMap.insert(SED2KFileTypeMapElement(std::string(".cmd"),   ED2KFT_PROGRAM));    // Command File
            ED2KFileTypesMap.insert(SED2KFileTypeMapElement(std::string(".com"),   ED2KFT_PROGRAM));    // COM File
            ED2KFileTypesMap.insert(SED2KFileTypeMapElement(std::string(".exe"),   ED2KFT_PROGRAM));    // Executable File
            ED2KFileTypesMap.insert(SED2KFileTypeMapElement(std::string(".hta"),   ED2KFT_PROGRAM));    // HTML Application
            ED2KFileTypesMap.insert(SED2KFileTypeMapElement(std::string(".js"),    ED2KFT_PROGRAM));    // Java Script
            ED2KFileTypesMap.insert(SED2KFileTypeMapElement(std::string(".jse"),   ED2KFT_PROGRAM));    // Encoded  Java Script
            ED2KFileTypesMap.insert(SED2KFileTypeMapElement(std::string(".msc"),   ED2KFT_PROGRAM));    // Microsoft Common Console File
            ED2KFileTypesMap.insert(SED2KFileTypeMapElement(std::string(".vbe"),   ED2KFT_PROGRAM));    // Encoded Visual Basic Script File
            ED2KFileTypesMap.insert(SED2KFileTypeMapElement(std::string(".vbs"),   ED2KFT_PROGRAM));    // Visual Basic Script File
            ED2KFileTypesMap.insert(SED2KFileTypeMapElement(std::string(".wsf"),   ED2KFT_PROGRAM));    // Windows Script File
            ED2KFileTypesMap.insert(SED2KFileTypeMapElement(std::string(".wsh"),   ED2KFT_PROGRAM));    // Windows Scripting Host File

            ED2KFileTypesMap.insert(SED2KFileTypeMapElement(std::string(".bin"),   ED2KFT_CDIMAGE));    // CD Image
            ED2KFileTypesMap.insert(SED2KFileTypeMapElement(std::string(".bwa"),   ED2KFT_CDIMAGE));    // BlindWrite Disk Information File
            ED2KFileTypesMap.insert(SED2KFileTypeMapElement(std::string(".bwi"),   ED2KFT_CDIMAGE));    // BlindWrite CD/DVD Disc Image
            ED2KFileTypesMap.insert(SED2KFileTypeMapElement(std::string(".bws"),   ED2KFT_CDIMAGE));    // BlindWrite Sub Code File
            ED2KFileTypesMap.insert(SED2KFileTypeMapElement(std::string(".bwt"),   ED2KFT_CDIMAGE));    // BlindWrite 4 Disk Image
            ED2KFileTypesMap.insert(SED2KFileTypeMapElement(std::string(".ccd"),   ED2KFT_CDIMAGE));    // CloneCD Disk Image
            ED2KFileTypesMap.insert(SED2KFileTypeMapElement(std::string(".cue"),   ED2KFT_CDIMAGE));    // Cue Sheet File
            ED2KFileTypesMap.insert(SED2KFileTypeMapElement(std::string(".dmg"),   ED2KFT_CDIMAGE));    // Mac OS X Disk Image
            ED2KFileTypesMap.insert(SED2KFileTypeMapElement(std::string(".dmz"),   ED2KFT_CDIMAGE));
            ED2KFileTypesMap.insert(SED2KFileTypeMapElement(std::string(".img"),   ED2KFT_CDIMAGE));    // Disk Image Data File
            ED2KFileTypesMap.insert(SED2KFileTypeMapElement(std::string(".iso"),   ED2KFT_CDIMAGE));    // Disc Image File
            ED2KFileTypesMap.insert(SED2KFileTypeMapElement(std::string(".mdf"),   ED2KFT_CDIMAGE));    // Media Disc Image File
            ED2KFileTypesMap.insert(SED2KFileTypeMapElement(std::string(".mds"),   ED2KFT_CDIMAGE));    // Media Descriptor File
            ED2KFileTypesMap.insert(SED2KFileTypeMapElement(std::string(".nrg"),   ED2KFT_CDIMAGE));    // Nero CD/DVD Image File
            ED2KFileTypesMap.insert(SED2KFileTypeMapElement(std::string(".sub"),   ED2KFT_CDIMAGE));    // Subtitle File
            ED2KFileTypesMap.insert(SED2KFileTypeMapElement(std::string(".toast"), ED2KFT_CDIMAGE));    // Toast Disc Image

            ED2KFileTypesMap.insert(SED2KFileTypeMapElement(std::string(".chm"),   ED2KFT_DOCUMENT));   // Compiled HTML Help File
            ED2KFileTypesMap.insert(SED2KFileTypeMapElement(std::string(".css"),   ED2KFT_DOCUMENT));   // Cascading Style Sheet
            ED2KFileTypesMap.insert(SED2KFileTypeMapElement(std::string(".diz"),   ED2KFT_DOCUMENT));   // Description in Zip File
            ED2KFileTypesMap.insert(SED2KFileTypeMapElement(std::string(".doc"),   ED2KFT_DOCUMENT));   // Document File
            ED2KFileTypesMap.insert(SED2KFileTypeMapElement(std::string(".dot"),   ED2KFT_DOCUMENT));   // Document Template File
            ED2KFileTypesMap.insert(SED2KFileTypeMapElement(std::string(".hlp"),   ED2KFT_DOCUMENT));   // Help File
            ED2KFileTypesMap.insert(SED2KFileTypeMapElement(std::string(".htm"),   ED2KFT_DOCUMENT));   // HTML File
            ED2KFileTypesMap.insert(SED2KFileTypeMapElement(std::string(".html"),  ED2KFT_DOCUMENT));   // HTML File
            ED2KFileTypesMap.insert(SED2KFileTypeMapElement(std::string(".nfo"),   ED2KFT_DOCUMENT));   // Warez Information File
            ED2KFileTypesMap.insert(SED2KFileTypeMapElement(std::string(".odp"),   ED2KFT_DOCUMENT));   // OpenDocument Presentation
            ED2KFileTypesMap.insert(SED2KFileTypeMapElement(std::string(".ods"),   ED2KFT_DOCUMENT));   // OpenDocument Spreadsheet
            ED2KFileTypesMap.insert(SED2KFileTypeMapElement(std::string(".odt"),   ED2KFT_DOCUMENT));   // OpenDocument File
            ED2KFileTypesMap.insert(SED2KFileTypeMapElement(std::string(".otp"),   ED2KFT_DOCUMENT));   // OpenDocument Presentation Template
            ED2KFileTypesMap.insert(SED2KFileTypeMapElement(std::string(".ott"),   ED2KFT_DOCUMENT));   // OpenDocument Template File
            ED2KFileTypesMap.insert(SED2KFileTypeMapElement(std::string(".ots"),   ED2KFT_DOCUMENT));   // OpenDocument Spreadsheet Template
            ED2KFileTypesMap.insert(SED2KFileTypeMapElement(std::string(".pdf"),   ED2KFT_DOCUMENT));   // Portable Document Format File
            ED2KFileTypesMap.insert(SED2KFileTypeMapElement(std::string(".pps"),   ED2KFT_DOCUMENT));   // PowerPoint Slide Show
            ED2KFileTypesMap.insert(SED2KFileTypeMapElement(std::string(".ppt"),   ED2KFT_DOCUMENT));   // PowerPoint Presentation
            ED2KFileTypesMap.insert(SED2KFileTypeMapElement(std::string(".ps"),    ED2KFT_DOCUMENT));   // PostScript File
            ED2KFileTypesMap.insert(SED2KFileTypeMapElement(std::string(".rtf"),   ED2KFT_DOCUMENT));   // Rich Text Format File
            ED2KFileTypesMap.insert(SED2KFileTypeMapElement(std::string(".stc"),   ED2KFT_DOCUMENT));   // OpenOffice.org 1.0 Spreadsheet Template
            ED2KFileTypesMap.insert(SED2KFileTypeMapElement(std::string(".sti"),   ED2KFT_DOCUMENT));   // OpenOffice.org 1.0 Presentation Template
            ED2KFileTypesMap.insert(SED2KFileTypeMapElement(std::string(".stw"),   ED2KFT_DOCUMENT));   // OpenOffice.org 1.0 Document Template File
            ED2KFileTypesMap.insert(SED2KFileTypeMapElement(std::string(".sxc"),   ED2KFT_DOCUMENT));   // OpenOffice.org 1.0 Spreadsheet
            ED2KFileTypesMap.insert(SED2KFileTypeMapElement(std::string(".sxi"),   ED2KFT_DOCUMENT));   // OpenOffice.org 1.0 Presentation
            ED2KFileTypesMap.insert(SED2KFileTypeMapElement(std::string(".sxw"),   ED2KFT_DOCUMENT));   // OpenOffice.org 1.0 Document File
            ED2KFileTypesMap.insert(SED2KFileTypeMapElement(std::string(".text"),  ED2KFT_DOCUMENT));   // General Text File
            ED2KFileTypesMap.insert(SED2KFileTypeMapElement(std::string(".txt"),   ED2KFT_DOCUMENT));   // Text File
            ED2KFileTypesMap.insert(SED2KFileTypeMapElement(std::string(".wri"),   ED2KFT_DOCUMENT));   // Windows Write Document
            ED2KFileTypesMap.insert(SED2KFileTypeMapElement(std::string(".xls"),   ED2KFT_DOCUMENT));   // Microsoft Excel Spreadsheet
            ED2KFileTypesMap.insert(SED2KFileTypeMapElement(std::string(".xlt"),   ED2KFT_DOCUMENT));   // Microsoft Excel Template
            ED2KFileTypesMap.insert(SED2KFileTypeMapElement(std::string(".xml"),   ED2KFT_DOCUMENT));   // XML File
            ED2KFileTypesMap.insert(SED2KFileTypeMapElement(std::string(".emulecollection"), ED2KFT_EMULECOLLECTION));   // emulecollection
        }
    };

    CED2KFileTypes theED2KFileTypes;

    struct SED2KFileType
    {
        const char* pchExt;
        EED2KFileType iFileType;
    } g_aED2KFileTypes[] =
    {
        { (".aac"),   ED2KFT_AUDIO },     // Advanced Audio Coding File
        { (".ac3"),   ED2KFT_AUDIO },     // Audio Codec 3 File
        { (".aif"),   ED2KFT_AUDIO },     // Audio Interchange File Format
        { (".aifc"),  ED2KFT_AUDIO },     // Audio Interchange File Format
        { (".aiff"),  ED2KFT_AUDIO },     // Audio Interchange File Format
        { (".amr"),   ED2KFT_AUDIO },     // Adaptive Multi-Rate Codec File
        { (".ape"),   ED2KFT_AUDIO },     // Monkey's Audio Lossless Audio File
        { (".au"),    ED2KFT_AUDIO },     // Audio File (Sun, Unix)
        { (".aud"),   ED2KFT_AUDIO },     // General Audio File
        { (".audio"), ED2KFT_AUDIO },     // General Audio File
        { (".cda"),   ED2KFT_AUDIO },     // CD Audio Track
        { (".dmf"),   ED2KFT_AUDIO },     // Delusion Digital Music File
        { (".dsm"),   ED2KFT_AUDIO },     // Digital Sound Module
        { (".dts"),   ED2KFT_AUDIO },     // DTS Encoded Audio File
        { (".far"),   ED2KFT_AUDIO },     // Farandole Composer Module
        { (".flac"),  ED2KFT_AUDIO },     // Free Lossless Audio Codec File
        { (".it"),    ED2KFT_AUDIO },     // Impulse Tracker Module
        { (".m1a"),   ED2KFT_AUDIO },     // MPEG-1 Audio File
        { (".m2a"),   ED2KFT_AUDIO },     // MPEG-2 Audio File
        { (".m4a"),   ED2KFT_AUDIO },     // MPEG-4 Audio File
        { (".mdl"),   ED2KFT_AUDIO },     // DigiTrakker Module
        { (".med"),   ED2KFT_AUDIO },     // Amiga MED Sound File
        { (".mid"),   ED2KFT_AUDIO },     // MIDI File
        { (".midi"),  ED2KFT_AUDIO },     // MIDI File
        { (".mka"),   ED2KFT_AUDIO },     // Matroska Audio File
        { (".mod"),   ED2KFT_AUDIO },     // Amiga Music Module File
        { (".mp1"),   ED2KFT_AUDIO },     // MPEG-1 Audio File
        { (".mp2"),   ED2KFT_AUDIO },     // MPEG-2 Audio File
        { (".mp3"),   ED2KFT_AUDIO },     // MPEG-3 Audio File
        { (".mpa"),   ED2KFT_AUDIO },     // MPEG Audio File
        { (".mpc"),   ED2KFT_AUDIO },     // Musepack Compressed Audio File
        { (".mtm"),   ED2KFT_AUDIO },     // MultiTracker Module
        { (".ogg"),   ED2KFT_AUDIO },     // Ogg Vorbis Compressed Audio File
        { (".psm"),   ED2KFT_AUDIO },     // Protracker Studio Module
        { (".ptm"),   ED2KFT_AUDIO },     // PolyTracker Module
        { (".ra"),    ED2KFT_AUDIO },     // Real Audio File
        { (".rmi"),   ED2KFT_AUDIO },     // MIDI File
        { (".s3m"),   ED2KFT_AUDIO },     // Scream Tracker 3 Module
        { (".snd"),   ED2KFT_AUDIO },     // Audio File (Sun, Unix)
        { (".stm"),   ED2KFT_AUDIO },     // Scream Tracker 2 Module
        { (".umx"),   ED2KFT_AUDIO },     // Unreal Music Package
        { (".wav"),   ED2KFT_AUDIO },     // WAVE Audio File
        { (".wma"),   ED2KFT_AUDIO },     // Windows Media Audio File
        { (".xm"),    ED2KFT_AUDIO },     // Fasttracker 2 Extended Module

        { (".3g2"),   ED2KFT_VIDEO },     // 3GPP Multimedia File
        { (".3gp"),   ED2KFT_VIDEO },     // 3GPP Multimedia File
        { (".3gp2"),  ED2KFT_VIDEO },     // 3GPP Multimedia File
        { (".3gpp"),  ED2KFT_VIDEO },     // 3GPP Multimedia File
        { (".amv"),   ED2KFT_VIDEO },     // Anime Music Video File
        { (".asf"),   ED2KFT_VIDEO },     // Advanced Systems Format File
        { (".avi"),   ED2KFT_VIDEO },     // Audio Video Interleave File
        { (".bik"),   ED2KFT_VIDEO },     // BINK Video File
        { (".divx"),  ED2KFT_VIDEO },     // DivX-Encoded Movie File
        { (".dvr-ms"),ED2KFT_VIDEO },     // Microsoft Digital Video Recording
        { (".flc"),   ED2KFT_VIDEO },     // FLIC Video File
        { (".fli"),   ED2KFT_VIDEO },     // FLIC Video File
        { (".flic"),  ED2KFT_VIDEO },     // FLIC Video File
        { (".flv"),   ED2KFT_VIDEO },     // Flash Video File
        { (".hdmov"), ED2KFT_VIDEO },     // High-Definition QuickTime Movie
        { (".ifo"),   ED2KFT_VIDEO },     // DVD-Video Disc Information File
        { (".m1v"),   ED2KFT_VIDEO },     // MPEG-1 Video File
        { (".m2t"),   ED2KFT_VIDEO },     // MPEG-2 Video Transport Stream
        { (".m2ts"),  ED2KFT_VIDEO },     // MPEG-2 Video Transport Stream
        { (".m2v"),   ED2KFT_VIDEO },     // MPEG-2 Video File
        { (".m4b"),   ED2KFT_VIDEO },     // MPEG-4 Video File
        { (".m4v"),   ED2KFT_VIDEO },     // MPEG-4 Video File
        { (".mkv"),   ED2KFT_VIDEO },     // Matroska Video File
        { (".mov"),   ED2KFT_VIDEO },     // QuickTime Movie File
        { (".movie"), ED2KFT_VIDEO },     // QuickTime Movie File
        { (".mp1v"),  ED2KFT_VIDEO },     // MPEG-1 Video File
        { (".mp2v"),  ED2KFT_VIDEO },     // MPEG-2 Video File
        { (".mp4"),   ED2KFT_VIDEO },     // MPEG-4 Video File
        { (".mpe"),   ED2KFT_VIDEO },     // MPEG Video File
        { (".mpeg"),  ED2KFT_VIDEO },     // MPEG Video File
        { (".mpg"),   ED2KFT_VIDEO },     // MPEG Video File
        { (".mpv"),   ED2KFT_VIDEO },     // MPEG Video File
        { (".mpv1"),  ED2KFT_VIDEO },     // MPEG-1 Video File
        { (".mpv2"),  ED2KFT_VIDEO },     // MPEG-2 Video File
        { (".ogm"),   ED2KFT_VIDEO },     // Ogg Media File
        { (".pva"),   ED2KFT_VIDEO },     // MPEG Video File
        { (".qt"),    ED2KFT_VIDEO },     // QuickTime Movie
        { (".ram"),   ED2KFT_VIDEO },     // Real Audio Media
        { (".ratdvd"),ED2KFT_VIDEO },     // RatDVD Disk Image
        { (".rm"),    ED2KFT_VIDEO },     // Real Media File
        { (".rmm"),   ED2KFT_VIDEO },     // Real Media File
        { (".rmvb"),  ED2KFT_VIDEO },     // Real Video Variable Bit Rate File
        { (".rv"),    ED2KFT_VIDEO },     // Real Video File
        { (".smil"),  ED2KFT_VIDEO },     // SMIL Presentation File
        { (".smk"),   ED2KFT_VIDEO },     // Smacker Compressed Movie File
        { (".swf"),   ED2KFT_VIDEO },     // Macromedia Flash Movie
        { (".tp"),    ED2KFT_VIDEO },     // Video Transport Stream File
        { (".ts"),    ED2KFT_VIDEO },     // Video Transport Stream File
        { (".vid"),   ED2KFT_VIDEO },     // General Video File
        { (".video"), ED2KFT_VIDEO },     // General Video File
        { (".vob"),   ED2KFT_VIDEO },     // DVD Video Object File
        { (".vp6"),   ED2KFT_VIDEO },     // TrueMotion VP6 Video File
        { (".wm"),    ED2KFT_VIDEO },     // Windows Media Video File
        { (".wmv"),   ED2KFT_VIDEO },     // Windows Media Video File
        { (".xvid"),  ED2KFT_VIDEO },     // Xvid-Encoded Video File

        { (".bmp"),   ED2KFT_IMAGE },     // Bitmap Image File
        { (".emf"),   ED2KFT_IMAGE },     // Enhanced Windows Metafile
        { (".gif"),   ED2KFT_IMAGE },     // Graphical Interchange Format File
        { (".ico"),   ED2KFT_IMAGE },     // Icon File
        { (".jfif"),  ED2KFT_IMAGE },     // JPEG File Interchange Format
        { (".jpe"),   ED2KFT_IMAGE },     // JPEG Image File
        { (".jpeg"),  ED2KFT_IMAGE },     // JPEG Image File
        { (".jpg"),   ED2KFT_IMAGE },     // JPEG Image File
        { (".pct"),   ED2KFT_IMAGE },     // PICT Picture File
        { (".pcx"),   ED2KFT_IMAGE },     // Paintbrush Bitmap Image File
        { (".pic"),   ED2KFT_IMAGE },     // PICT Picture File
        { (".pict"),  ED2KFT_IMAGE },     // PICT Picture File
        { (".png"),   ED2KFT_IMAGE },     // Portable Network Graphic
        { (".psd"),   ED2KFT_IMAGE },     // Photoshop Document
        { (".psp"),   ED2KFT_IMAGE },     // Paint Shop Pro Image File
        { (".tga"),   ED2KFT_IMAGE },     // Targa Graphic
        { (".tif"),   ED2KFT_IMAGE },     // Tagged Image File
        { (".tiff"),  ED2KFT_IMAGE },     // Tagged Image File
        { (".wmf"),   ED2KFT_IMAGE },     // Windows Metafile
        { (".wmp"),   ED2KFT_IMAGE },     // Windows Media Photo File
        { (".xif"),   ED2KFT_IMAGE },     // ScanSoft Pagis Extended Image Format File

        { (".7z"),    ED2KFT_ARCHIVE },   // 7-Zip Compressed File
        { (".ace"),   ED2KFT_ARCHIVE },   // WinAce Compressed File
        { (".alz"),   ED2KFT_ARCHIVE },   // ALZip Archive
        { (".arc"),   ED2KFT_ARCHIVE },   // Compressed File Archive
        { (".arj"),   ED2KFT_ARCHIVE },   // ARJ Compressed File Archive
        { (".bz2"),   ED2KFT_ARCHIVE },   // Bzip Compressed File
        { (".cab"),   ED2KFT_ARCHIVE },   // Cabinet File
        { (".cbr"),   ED2KFT_ARCHIVE },   // Comic Book RAR Archive
        { (".cbz"),   ED2KFT_ARCHIVE },   // Comic Book ZIP Archive
        { (".gz"),    ED2KFT_ARCHIVE },   // Gnu Zipped File
        { (".hqx"),   ED2KFT_ARCHIVE },   // BinHex 4.0 Encoded File
        { (".lha"),   ED2KFT_ARCHIVE },   // LHARC Compressed Archive
        { (".lzh"),   ED2KFT_ARCHIVE },   // LZH Compressed File
        { (".msi"),   ED2KFT_ARCHIVE },   // Microsoft Installer File
        { (".pak"),   ED2KFT_ARCHIVE },   // PAK (Packed) File
        { (".par"),   ED2KFT_ARCHIVE },   // Parchive Index File
        { (".par2"),  ED2KFT_ARCHIVE },   // Parchive 2 Index File
        { (".rar"),   ED2KFT_ARCHIVE },   // WinRAR Compressed Archive
        { (".sit"),   ED2KFT_ARCHIVE },   // Stuffit Archive
        { (".sitx"),  ED2KFT_ARCHIVE },   // Stuffit X Archive
        { (".tar"),   ED2KFT_ARCHIVE },   // Consolidated Unix File Archive
        { (".tbz2"),  ED2KFT_ARCHIVE },   // Tar BZip 2 Compressed File
        { (".tgz"),   ED2KFT_ARCHIVE },   // Gzipped Tar File
        { (".xpi"),   ED2KFT_ARCHIVE },   // Mozilla Installer Package
        { (".z"),     ED2KFT_ARCHIVE },   // Unix Compressed File
        { (".zip"),   ED2KFT_ARCHIVE },   // Zipped File

        { (".bat"),   ED2KFT_PROGRAM },   // Batch File
        { (".cmd"),   ED2KFT_PROGRAM },   // Command File
        { (".com"),   ED2KFT_PROGRAM },   // COM File
        { (".exe"),   ED2KFT_PROGRAM },   // Executable File
        { (".hta"),   ED2KFT_PROGRAM },   // HTML Application
        { (".js"),    ED2KFT_PROGRAM },   // Java Script
        { (".jse"),   ED2KFT_PROGRAM },   // Encoded  Java Script
        { (".msc"),   ED2KFT_PROGRAM },   // Microsoft Common Console File
        { (".vbe"),   ED2KFT_PROGRAM },   // Encoded Visual Basic Script File
        { (".vbs"),   ED2KFT_PROGRAM },   // Visual Basic Script File
        { (".wsf"),   ED2KFT_PROGRAM },   // Windows Script File
        { (".wsh"),   ED2KFT_PROGRAM },   // Windows Scripting Host File

        { (".bin"),   ED2KFT_CDIMAGE },   // CD Image
        { (".bwa"),   ED2KFT_CDIMAGE },   // BlindWrite Disk Information File
        { (".bwi"),   ED2KFT_CDIMAGE },   // BlindWrite CD/DVD Disc Image
        { (".bws"),   ED2KFT_CDIMAGE },   // BlindWrite Sub Code File
        { (".bwt"),   ED2KFT_CDIMAGE },   // BlindWrite 4 Disk Image
        { (".ccd"),   ED2KFT_CDIMAGE },   // CloneCD Disk Image
        { (".cue"),   ED2KFT_CDIMAGE },   // Cue Sheet File
        { (".dmg"),   ED2KFT_CDIMAGE },   // Mac OS X Disk Image
        { (".img"),   ED2KFT_CDIMAGE },   // Disk Image Data File
        { (".iso"),   ED2KFT_CDIMAGE },   // Disc Image File
        { (".mdf"),   ED2KFT_CDIMAGE },   // Media Disc Image File
        { (".mds"),   ED2KFT_CDIMAGE },   // Media Descriptor File
        { (".nrg"),   ED2KFT_CDIMAGE },   // Nero CD/DVD Image File
        { (".sub"),   ED2KFT_CDIMAGE },   // Subtitle File
        { (".toast"), ED2KFT_CDIMAGE },   // Toast Disc Image

        { (".chm"),   ED2KFT_DOCUMENT },  // Compiled HTML Help File
        { (".css"),   ED2KFT_DOCUMENT },  // Cascading Style Sheet
        { (".diz"),   ED2KFT_DOCUMENT },  // Description in Zip File
        { (".doc"),   ED2KFT_DOCUMENT },  // Document File
        { (".dot"),   ED2KFT_DOCUMENT },  // Document Template File
        { (".hlp"),   ED2KFT_DOCUMENT },  // Help File
        { (".htm"),   ED2KFT_DOCUMENT },  // HTML File
        { (".html"),  ED2KFT_DOCUMENT },  // HTML File
        { (".nfo"),   ED2KFT_DOCUMENT },  // Warez Information File
        { (".pdf"),   ED2KFT_DOCUMENT },  // Portable Document Format File
        { (".pps"),   ED2KFT_DOCUMENT },  // PowerPoint Slide Show
        { (".ppt"),   ED2KFT_DOCUMENT },  // PowerPoint Presentation
        { (".ps"),    ED2KFT_DOCUMENT },  // PostScript File
        { (".rtf"),   ED2KFT_DOCUMENT },  // Rich Text Format File
        { (".text"),  ED2KFT_DOCUMENT },  // General Text File
        { (".txt"),   ED2KFT_DOCUMENT },  // Text File
        { (".wri"),   ED2KFT_DOCUMENT },  // Windows Write Document
        { (".xls"),   ED2KFT_DOCUMENT },  // Microsoft Excel Spreadsheet
        { (".xml"),   ED2KFT_DOCUMENT },  // XML File
        { (".emulecollection"), ED2KFT_EMULECOLLECTION }
    };


    EED2KFileType GetED2KFileTypeID(const std::string& strFileName)
    {
        std::string::size_type nPos = strFileName.find_last_of(".");

        if (nPos == std::string::npos)
        {
            return ED2KFT_ANY;
        }

        std::string strExt = strFileName.substr(nPos);

        // simple to lower because we can't parse national extensions in file
        std::transform(strExt.begin(), strExt.end(), strExt.begin(), boost::bind(std::tolower<char>, _1, std::locale(""))); //std::bind2nd(std::ptr_fun(std::tolower<char>), loc));
        SED2KFileTypeMap::iterator it = ED2KFileTypesMap.find(strExt);
        if (it != ED2KFileTypesMap.end())
        {
            return it->second;
        }

        return ED2KFT_ANY;
    }

    // Retuns the ed2k file type string ID which is to be used for publishing+searching
    std::string GetED2KFileTypeSearchTerm(EED2KFileType iFileID)
    {
        if (iFileID == ED2KFT_AUDIO)            return ED2KFTSTR_AUDIO;
        if (iFileID == ED2KFT_VIDEO)            return ED2KFTSTR_VIDEO;
        if (iFileID == ED2KFT_IMAGE)            return ED2KFTSTR_IMAGE;
        if (iFileID == ED2KFT_PROGRAM)          return ED2KFTSTR_PROGRAM;
        if (iFileID == ED2KFT_DOCUMENT)         return ED2KFTSTR_DOCUMENT;
        // NOTE: Archives and CD-Images are published+searched with file type "Pro"
        // NOTE: If this gets changed, the function 'GetED2KFileTypeSearchID' also needs to get updated!
        if (iFileID == ED2KFT_ARCHIVE)          return ED2KFTSTR_PROGRAM;
        if (iFileID == ED2KFT_CDIMAGE)          return ED2KFTSTR_PROGRAM;
        if (iFileID == ED2KFT_EMULECOLLECTION)  return ED2KFTSTR_EMULECOLLECTION;
        return std::string();
    }

    // Retuns the ed2k file type integer ID which is to be used for publishing+searching
    EED2KFileType GetED2KFileTypeSearchID(EED2KFileType iFileID)
    {
        if (iFileID == ED2KFT_AUDIO)            return ED2KFT_AUDIO;
        if (iFileID == ED2KFT_VIDEO)            return ED2KFT_VIDEO;
        if (iFileID == ED2KFT_IMAGE)            return ED2KFT_IMAGE;
        if (iFileID == ED2KFT_PROGRAM)          return ED2KFT_PROGRAM;
        if (iFileID == ED2KFT_DOCUMENT)         return ED2KFT_DOCUMENT;
        // NOTE: Archives and CD-Images are published+searched with file type "Pro"
        // NOTE: If this gets changed, the function 'GetED2KFileTypeSearchTerm' also needs to get updated!
        if (iFileID == ED2KFT_ARCHIVE)          return ED2KFT_PROGRAM;
        if (iFileID == ED2KFT_CDIMAGE)          return ED2KFT_PROGRAM;
        return ED2KFT_ANY;
    }

    // Returns a file type which is used eMule internally only, examining the extention of the given filename
    std::string GetFileTypeByName(const std::string& strFileName)
    {
        EED2KFileType iFileType = GetED2KFileTypeID(strFileName);

        switch (iFileType)
        {
            case ED2KFT_AUDIO:  return ED2KFTSTR_AUDIO;
            case ED2KFT_VIDEO:  return ED2KFTSTR_VIDEO;
            case ED2KFT_IMAGE:  return ED2KFTSTR_IMAGE;
            case ED2KFT_DOCUMENT:   return ED2KFTSTR_DOCUMENT;
            case ED2KFT_PROGRAM:    return ED2KFTSTR_PROGRAM;
            case ED2KFT_ARCHIVE:    return ED2KFTSTR_ARCHIVE;
            case ED2KFT_CDIMAGE:    return ED2KFTSTR_CDIMAGE;
            default:        return std::string();
        }
    }

    known_file_entry::known_file_entry()
    {

    }

    known_file_entry::known_file_entry(const md4_hash& hFile,
                                        const std::vector<md4_hash>& hSet,
                                        const std::string& filename,
                                        size_type nFilesize,
                                        boost::uint32_t nAccepted,
                                        boost::uint32_t nRequested,
                                        boost::uint64_t nTransferred,
                                        boost::uint8_t nPriority) :
                                        m_nLastChanged(0),
                                        m_hFile(hFile)
    {
        file_status fs;
        error_code ec;
        stat_file(filename, &fs, ec);

        if (!ec)
        {
            __file_size fs_trans;
            fs_trans.nQuadPart = nTransferred;

            m_hash_list.m_collection.assign(hSet.begin(), hSet.end());
            m_list.add_tag(make_string_tag(libed2k::filename(filename), FT_FILENAME, true));
            m_list.add_tag(make_string_tag(libed2k::filename(filename), FT_FILENAME, true));  // write same name for backward compatibility
            m_list.add_tag(make_typed_tag(static_cast<boost::uint32_t>(libed2k::file_size(filename)), FT_FILESIZE, true));
            m_list.add_tag(make_typed_tag(fs_trans.nLowPart, FT_ATTRANSFERRED, true));
            m_list.add_tag(make_typed_tag(fs_trans.nHighPart, FT_ATTRANSFERREDHI, true));
            m_list.add_tag(make_typed_tag(nRequested, FT_ATREQUESTED, true));
            m_list.add_tag(make_typed_tag(nAccepted, FT_ATACCEPTED, true));
            m_list.add_tag(make_typed_tag(nPriority, FT_ULPRIORITY, true));
        }
    }

    void known_file_entry::dump() const
    {
        DBG("known_file_entry::dump(TS: " << m_nLastChanged
                << " " << m_hFile
                << " hash list size: " <<  m_hash_list.m_collection.size()
                << " tag list size: " << m_list.count());
    }

    known_file_collection::known_file_collection() : m_nHeader(MET_HEADER_WITH_LARGEFILES)
    {
    }

    add_transfer_params known_file_collection::extract_transfer_params(time_t write_ts, const std::string& filepath)
    {
        add_transfer_params atp;

        for (size_t n = 0; n < m_known_file_list.m_collection.size(); n++)
        {
            // pass files when change time isn't equal
            if (write_ts != static_cast<time_t>(m_known_file_list.m_collection[n].m_nLastChanged))
            {
                continue;
            }

            // ok, we have equal change time - let's check filepath
            if (bom_filter(filename(filepath)) != bom_filter(m_known_file_list.m_collection[n].m_list.getStringTagByNameId(FT_FILENAME)))
            {
                DBG("orig: " << convert_to_native(filepath)
                    << " isn't equal: " << convert_to_native(bom_filter(m_known_file_list.m_collection[n].m_list.getStringTagByNameId(FT_FILENAME))));
                continue;
            }

            atp.file_path = filepath;
            atp.file_hash = m_known_file_list.m_collection[n].m_hFile;

            if (m_known_file_list.m_collection[n].m_hash_list.m_collection.empty())
            {
                // when file contain only one hash - we save main hash directly into container
                atp.piece_hashses.push_back(m_known_file_list.m_collection[n].m_hFile);
            }
            else
            {
                atp.piece_hashses = m_known_file_list.m_collection[n].m_hash_list.m_collection;
            }

            for (size_t j = 0; j < m_known_file_list.m_collection[n].m_list.count(); j++)
            {
                const boost::shared_ptr<base_tag> p = m_known_file_list.m_collection[n].m_list[j];
                // we process only int tags - check only ints
                if (!is_int_tag(p))
                    continue;

                switch(p->getNameId())
                {
                    case FT_FILESIZE:
                        atp.file_size = p->asInt();
                        break;
                    case FT_ATTRANSFERRED:
                        atp.transferred += p->asInt();
                        break;
                    case FT_ATTRANSFERREDHI:
                        atp.transferred += (p->asInt() << 32);
                        break;
                    case FT_ATREQUESTED:
                        atp.requested = p->asInt();
                        break;
                    case FT_ATACCEPTED:
                        atp.accepted = p->asInt();
                        break;
                    case FT_ULPRIORITY:
                        atp.priority = p->asInt();
                        break;
                    default:
                        // ignore unused tags like
                        // FT_PERMISSIONS
                        // FT_AICH_HASH:
                        // and all kad tags
                        // also FT_FILENAME was already checked
                        break;
                }
            }

<<<<<<< HEAD
            atp.m_filepath = filepath;
            atp.seed_mode  = true;
            DBG("metadata was migrated for {" << convert_to_native(filepath) << "}{"
                    << atp.file_hash.toString() << "}{" << atp.file_size << "}");
=======
            atp.file_path = filepath;
            DBG("metadata was migrated for {" << convert_to_native(filepath) << "}");
>>>>>>> 37484d9d
            break;
        }

        return atp;
    }

    void known_file_collection::dump() const
    {
        for (size_t n = 0; n < m_known_file_list.m_collection.size(); n++)
        {
            m_known_file_list.m_collection[n].dump();
        }
    }

    transfer_resume_data::transfer_resume_data(const md4_hash& hash,
            const std::string& save_path,
            const std::string& filename,
            size_type size,
            const std::vector<char>& fr_data):
            m_hash(hash), m_filepath(combine_path(save_path, filename)), m_filesize(size)
    {
        if (!fr_data.empty())
        {
            m_fast_resume_data.add_tag(make_blob_tag(fr_data, FT_FAST_RESUME_DATA, true));
        }
    }

    transfer_resume_data::transfer_resume_data()
    {}

    transfer_params_maker::transfer_params_maker(alert_manager& am, const std::string& known_filepath) :
            m_am(am),
            m_abort(false),
            m_abort_current(false),
            m_current_filepath(""),
            m_known_filepath(known_filepath)
    {
    }

    bool transfer_params_maker::start()
    {
        LIBED2K_ASSERT(!m_thread);
        m_thread.reset(new boost::thread(boost::ref(*this)));
        return true;
    }

    transfer_params_maker::~transfer_params_maker()
    {
        stop();
    }

    void transfer_params_maker::stop()
    {
        boost::mutex::scoped_lock lock(m_mutex);
        m_order.clear();
        m_abort_current = true;
        m_abort = true;
        m_condition.notify_one();

        lock.unlock();

        // when thread exists - wait it
        if (m_thread.get())
        {
            m_thread->join();
        }

        m_thread.reset();   //!< remove thread
        m_abort = false;
    }

    size_t transfer_params_maker::order_size()
    {
        boost::mutex::scoped_lock lock(m_mutex);
        return m_order.size();
    }

    std::string transfer_params_maker::current_filepath()
    {
        boost::mutex::scoped_lock lock(m_mutex);
        return m_current_filepath;
    }

    void transfer_params_maker::make_transfer_params(const std::string& filepath)
    {
        boost::mutex::scoped_lock lock(m_mutex);
        m_order.push_front(filepath);
        m_condition.notify_one();
    }

    void transfer_params_maker::cancel_transfer_params(const std::string& filepath)
    {
        boost::mutex::scoped_lock lock(m_mutex);
        std::deque<std::string>::iterator itr = std::remove(m_order.begin(), m_order.end(), filepath);

        // we got target in order - simply erase it and exit
        // it doesn't claim any signals
        if (itr != m_order.end())
        {
            m_order.erase(itr, m_order.end());
            return;
        }

        if (m_current_filepath == filepath)
        {
            m_abort_current = true;               // erase flag available only on current iteration
        }

        m_cancel_order.push(filepath);  // this alert will emit after current file processing completed
    }

    void transfer_params_maker::operator()()
    {
        // when we have known filepath path - attempt to extract its content
        if (!m_known_filepath.empty())
        {
            std::ifstream fstream(convert_to_native(m_known_filepath).c_str(), std::ios_base::binary | std::ios_base::in);

            if (fstream)
            {
                libed2k::archive::ed2k_iarchive ifa(fstream);

                try
                {
                    ifa >> m_kfc;
                }
                catch(libed2k_exception&)
                {
                    m_kfc.m_known_file_list.m_collection.clear();
                }
            }
        }


        while(1)
        {
            boost::mutex::scoped_lock lock(m_mutex);
            m_current_filepath.clear();
            m_abort_current = false;

            if (m_abort) { break; }

            // ok, alert all cancels
            while(!m_cancel_order.empty())
            {
                m_am.post_alert_should(transfer_params_alert(add_transfer_params(m_cancel_order.front()), errors::file_params_making_was_cancelled));
                m_cancel_order.pop();
            }

            if(m_order.empty())
            {
                m_condition.wait(lock);
            }

            if (!m_order.empty())
            {
                m_current_filepath = m_order.back();
                m_order.pop_back();
            }

            lock.unlock();

            if (!m_current_filepath.empty()) process_item();
        }

        DBG("transfer_params_maker {thread exit}");
    }

    /**
      * small shared resources handler for close file handles
     */
    class shared_file
    {
    public:
        shared_file(const std::string& filepath)
        {
            m_ph = fopen(filepath.c_str(), "rb");
        }

        ~shared_file()
        {
            if (m_ph)
            {
                fclose(m_ph);
            }
        }

        FILE* get() { return m_ph; }

    private:
        FILE* m_ph;
    };

    std::pair<add_transfer_params, error_code> file2atp::operator()(const std::string& filepath, const bool& cancel)
    {
        std::pair<add_transfer_params, error_code> res_pair;
        // references
        add_transfer_params& atp = res_pair.first;
        error_code& ec = res_pair.second;

        size_type filesize = file_size(filepath);

        // store filepath always for search node ability!
        atp.file_path = filepath;

        if (filesize != 0)
        {
            int pieces_count = div_ceil(filesize, PIECE_SIZE);
            LIBED2K_ASSERT(pieces_count != 0);
            DBG("stat file: {" << convert_to_native(filepath) << ", pieces: " << pieces_count  << "}");
            shared_file sh(convert_to_native(filepath));

            if (sh.get())
            {
                // I don't know how i can leave cycle simple without exception
                try
                {
                    // prepare results vector
                    atp.piece_hashses.resize(pieces_count);
                    size_type capacity = filesize;
                    char chBlock[BLOCK_SIZE];
                    hasher hproc;

                    for (int i = 0; i < pieces_count; ++i)
                    {
                        size_type in_piece_capacity = std::min<size_type>(libed2k::PIECE_SIZE, capacity);

                        while(in_piece_capacity > 0)
                        {
                            size_type current_block_size =  std::min(libed2k::BLOCK_SIZE, in_piece_capacity);

                            if (fread(chBlock, current_block_size, 1, sh.get()) != 1)
                            {
                                // was file truncated?
                                throw libed2k_exception(errors::file_was_truncated);
                            }

                            if (cancel)
                            {
                                throw libed2k_exception(errors::file_params_making_was_cancelled);
                            }

                            hproc.update(chBlock, current_block_size);
                            capacity -= current_block_size;
                            in_piece_capacity -= current_block_size;
                        }

                        atp.piece_hashses[i] = hproc.final();
                        hproc.reset();
                    }

                    if (pieces_count*libed2k::PIECE_SIZE == filesize)
                    {
                        atp.piece_hashses.push_back(libed2k::md4_hash::terminal);
                    }
                    // calculate full file hash
                    if (atp.piece_hashses.size() > 1)
                    {
                        hproc.update(reinterpret_cast<const char*>(&atp.piece_hashses[0]), atp.piece_hashses.size()*MD4_HASH_SIZE);
                        atp.file_hash = hproc.final();
                    }
                    else
                    {
                        atp.file_hash = atp.piece_hashses[0];
                    }
                }
                catch(libed2k_exception& e)
                {
                    DBG("file {" << convert_to_native(filepath) << "} was truncated/cancelled");
                    ec = e.error();
                }
            }
            else
            {
                ec.assign(errno, boost::system::get_generic_category());
            }

            // common result
            atp.file_size   = filesize;
            atp.seed_mode   = true;
        }
        else
        {
            ec = errors::filesize_is_zero;
        }

        DBG("file2atp res: {" << ec.message() << "}");
        return res_pair;
    }

    void transfer_params_maker::process_item()
    {
        error_code ec;
        file_status fs;
        stat_file(m_current_filepath, &fs, ec);
        add_transfer_params atp;
        atp.file_path = m_current_filepath;

        if (!ec)
        {
            atp = m_kfc.extract_transfer_params(fs.mtime, m_current_filepath);

            if (!atp.file_hash.defined() || (atp.file_size == 0)) // avoid some fails on zero lengths
            {
                file2atp fatp;
                std::pair<add_transfer_params, error_code> rp = fatp(m_current_filepath, m_abort_current);
                atp = rp.first;
                ec =  rp.second;
            }
        }

        if (m_am.pending()) libed2k::sleep(100);

        if (!m_am.post_alert(transfer_params_alert(atp, ec)))
            ERR("add transfer parameters for {" << atp.m_filepath << "} waren't added because order overflow!");
    }

    void emule_binary_collection::dump() const
    {
        DBG("emule_collection::dump");
        DBG("version: " << m_nVersion);
        m_list.dump();
        m_files.dump();
    }

    bool emule_binary_collection::operator==(const emule_binary_collection& ec) const
    {
        if (m_nVersion != ec.m_nVersion || m_list != ec.m_list || m_files.m_size != ec.m_files.m_size)
        {
            return (false);
        }

        for (size_t n = 0; n < m_files.m_collection.size(); ++n)
        {
            if (m_files.m_collection[n] != ec.m_files.m_collection[n])
            {
                return (false);
            }
        }

        return (true);
    }

    // static
    emule_collection emule_collection::fromFile(const std::string& strFilename)
    {
        emule_collection ec;
        std::ifstream ifs(strFilename.c_str(), std::ios_base::in | std::ios_base::binary);

        if (ifs)
        {
            try
            {
                emule_binary_collection ebc;
                archive::ed2k_iarchive ifa(ifs);
                ifa >> ebc;

                for (size_t i = 0; i < ebc.m_files.m_collection.size(); ++i) // iterate each tag list
                {
                    std::string strFName;
                    boost::uint64_t nFilesize = 0;
                    md4_hash        hFile;

                    for (size_t j = 0; j < ebc.m_files.m_collection[i].count(); ++j)
                    {
                        const boost::shared_ptr<base_tag> p = ebc.m_files.m_collection[i][j];

                        switch(p->getNameId())
                        {
                            case FT_FILENAME:
                                strFName = p->asString();
                                break;
                            case FT_FILESIZE:
                                nFilesize = p->asInt();
                                break;
                            case FT_FILEHASH:
                                hFile = p->asHash();
                                break;
                            default:
                                //pass unused flags
                                break;
                        }

                    }

                    if (!strFName.empty() && hFile.defined())
                    {
                        ec.m_files.push_back(emule_collection_entry(strFName, nFilesize, hFile));
                    }
                }

            }
            catch(const libed2k_exception& )
            {
                // hide exception and go to text loading
            }

            // normalize stream after previous errors
            ifs.clear();
            ifs.seekg(0, std::ios_base::beg);
            std::string line;

            while (std::getline(ifs, line, (char)10 /* LF */))
            {
                int last = line.size()-1;

                if ((1 < last) && ((char)13 /* CR */ == line.at(last)))
                {
                    line.erase(last);
                }

                ec.add_link(line);
            }

        }

        return (ec);
    }

    // static
    std::string emule_collection::toLink(const std::string& strFilename, size_type nFilesize, const md4_hash& hFile, bool uencode /* = false*/)
    {
        std::stringstream retvalue;
        // ed2k://|file|fileName|fileSize|fileHash|/
        if (uencode)
        {
            retvalue << "ed2k://"
            << url_encode("|file|") << url_encode(strFilename)
            << url_encode("|") << nFilesize
            << url_encode("|") << hFile.toString()
            << url_encode("|") << "/";
        }
        else
        {
            retvalue
            << "ed2k://|file|" << strFilename
            << "|" << nFilesize
            << "|" << hFile.toString()
            << "|/";
        }

        return (retvalue.str());
    }

    emule_collection_entry emule_collection::fromLink(const std::string& strLink)
    {
        emule_collection_entry ecl;
        // 12345678901234       56       7 + 32 + 89 = 19+32=51
        // ed2k://|file|fileName|fileSize|fileHash|/
        if (strLink.size() < 51 || strLink.substr(0,13) != "ed2k://|file|" ||
            strLink.substr(strLink.size()-2) != "|/")
        {
            return ecl;
        }

        size_t iName = strLink.find("|",13);

        if (iName == std::string::npos)
        {
            return ecl;
        }

        std::string fileName = url_decode(strLink.substr(13,iName-13));

        size_t iSize = strLink.find("|",iName+1);

        if (iSize == std::string::npos)
        {
            return ecl;
        }

        std::stringstream sFileSize;
        sFileSize << strLink.substr(iName+1,iSize-iName-1);
        boost::uint64_t fileSize;

        if ((sFileSize >> std::dec >> fileSize).fail())
        {
            return ecl;
        }

        size_t iHash = strLink.find("|",iSize+1);
        if (iHash == std::string::npos)
        {
            return ecl;
        }

        std::string fileHash = strLink.substr(iSize+1,32);

        return emule_collection_entry(fileName, fileSize, md4_hash::fromString(fileHash));
    }

    bool emule_collection::save(const std::string& strFilename, bool binary /*false*/)
    {
        // don't save empty collections
        if (m_files.empty())
        {
            DBG("emule_collection::save empty");
            return false;
        }

        if (binary)
        {
            std::ofstream fstr(strFilename.c_str(), std::ios_base::out | std::ios_base::binary);

            if (fstr)
            {
                emule_binary_collection ebc;
                ebc.m_files.m_collection.resize(m_files.size());

                for (size_t n = 0; n < m_files.size(); ++n)
                {
                    boost::uint64_t filesize = m_files[n].m_filesize;
                    ebc.m_files.m_collection[n].add_tag(make_string_tag(m_files[n].m_filename, FT_FILENAME, true));
                    ebc.m_files.m_collection[n].add_tag(make_typed_tag(filesize, FT_FILESIZE, true));
                    ebc.m_files.m_collection[n].add_tag(make_typed_tag(m_files[n].m_filehash, FT_FILEHASH, true));
                }

                archive::ed2k_oarchive foa(fstr);
                foa << ebc;
                return true;
            }
        }
        else
        {
            std::ofstream fstr(strFilename.c_str(), std::ios_base::out);

            if (fstr)
            {
                for (size_t n = 0; n < m_files.size(); ++n)
                {
                    if (n != 0)
                    {
                        fstr << "\n";
                    }

                    fstr << get_ed2k_link(n);
                }

                return true;
            }
        }

        return (false);
    }

    bool emule_collection::add_link(const std::string& strLink)
    {
        emule_collection_entry ecl = fromLink(strLink);

        if (ecl.defined())
        {
            m_files.push_back(ecl);
            return (true);
        }

        return (false);
    }

    bool emule_collection::add_file(const std::string& strFilename, size_type nFilesize, const std::string& strFilehash)
    {
        md4_hash hash;

        if (strFilename.empty() || nFilesize == 0 || strFilehash.size() != md4_hash::hash_size*2)
        {
            return false;
        }

        hash = md4_hash::fromString(strFilehash);

        if (!hash.defined())
        {
            return false;
        }

        m_files.push_back(emule_collection_entry(strFilename, nFilesize, hash));

        return true;
    }

    const std::string emule_collection::get_ed2k_link(size_t nIndex)
    {
        if (nIndex < m_files.size())
        {
            return emule_collection::toLink(m_files.at(nIndex).m_filename, m_files.at(nIndex).m_filesize, m_files.at(nIndex).m_filehash);
        }

        return std::string("");
    }

    bool emule_collection::operator==(const emule_collection& ecoll) const
    {
        if (m_files.size() != ecoll.m_files.size())
        {
            return (false);
        }

        return std::equal(m_files.begin(), m_files.end(), ecoll.m_files.begin());
    }
}<|MERGE_RESOLUTION|>--- conflicted
+++ resolved
@@ -668,15 +668,10 @@
                 }
             }
 
-<<<<<<< HEAD
-            atp.m_filepath = filepath;
+            atp.file_path = filepath;
             atp.seed_mode  = true;
             DBG("metadata was migrated for {" << convert_to_native(filepath) << "}{"
                     << atp.file_hash.toString() << "}{" << atp.file_size << "}");
-=======
-            atp.file_path = filepath;
-            DBG("metadata was migrated for {" << convert_to_native(filepath) << "}");
->>>>>>> 37484d9d
             break;
         }
 
@@ -991,7 +986,7 @@
         if (m_am.pending()) libed2k::sleep(100);
 
         if (!m_am.post_alert(transfer_params_alert(atp, ec)))
-            ERR("add transfer parameters for {" << atp.m_filepath << "} waren't added because order overflow!");
+            ERR("add transfer parameters for {" << atp.file_path << "} waren't added because order overflow!");
     }
 
     void emule_binary_collection::dump() const

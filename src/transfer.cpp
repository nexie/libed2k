#include "libed2k/version.hpp"
#include "libed2k/session.hpp"
#include "libed2k/session_impl.hpp"
#include "libed2k/transfer.hpp"
#include "libed2k/peer.hpp"
#include "libed2k/peer_connection.hpp"
#include "libed2k/server_connection.hpp"
#include "libed2k/constants.hpp"
#include "libed2k/util.hpp"
#include "libed2k/file.hpp"
#include "libed2k/alert_types.hpp"

namespace libed2k
{

    /**
      * fake constructor
     */
    transfer::transfer(aux::session_impl& ses, const std::vector<peer_entry>& pl,
                       const md4_hash& hash, const std::string& filepath, size_type size):
        m_ses(ses),
        m_save_path(parent_path(filepath)),
        m_complete(-1),
        m_incomplete(-1),
        m_policy(this),
        m_info(new transfer_info(hash, filename(filepath), size)),
        m_minute_timer(minutes(1), min_time())
    {}

    transfer::transfer(aux::session_impl& ses, ip::tcp::endpoint const& net_interface,
                       int seq, add_transfer_params const& p):
        m_ses(ses),
        m_announced(false),
        m_abort(false),
        m_paused(false),
        m_sequential_download(false),
        m_sequence_number(seq),
        m_net_interface(net_interface.address(), 0),
        m_save_path(parent_path(p.m_filepath)),
        m_upload_mode_time(0),
        m_storage_mode(p.storage_mode),
        m_state(transfer_status::checking_resume_data),
        m_seed_mode(p.seed_mode),
        m_upload_mode(false),
        m_auto_managed(false),
        m_complete(p.num_complete_sources),
        m_incomplete(p.num_incomplete_sources),
        m_policy(this),
        m_info(new transfer_info(p.file_hash, filename(p.m_filepath), p.file_size, p.piece_hashses)),
        m_accepted(p.accepted),
        m_requested(p.requested),
        m_transferred(p.transferred),
        m_priority(p.priority),
        m_total_uploaded(0),
        m_total_downloaded(0),
        m_queued_for_checking(false),
        m_progress_ppm(0),
        m_total_failed_bytes(0),
        m_total_redundant_bytes(0),
        m_minute_timer(minutes(1), min_time())
    {
        if (p.resume_data) m_resume_data.swap(*p.resume_data);
    }

    transfer::~transfer()
    {
        if (!m_connections.empty())
            disconnect_all(errors::transfer_aborted);
    }

    const md4_hash& transfer::hash() const { return m_info->info_hash(); }
    const md4_hash transfer::collection_hash() const { return md4_hash(); }
    size_type transfer::size() const { return m_info->file_at(0).size; }
    const std::string& transfer::name() const { return m_info->name(); }
    const std::string& transfer::save_path() const { return m_save_path; }
    const std::vector<md4_hash>& transfer::piece_hashses() const { return m_info->piece_hashses(); }
    void transfer::piece_hashses(const std::vector<md4_hash>& hs) {
        LIBED2K_ASSERT(hs.size() > 0);
        m_info->piece_hashses(hs);
    }
    const md4_hash& transfer::hash_for_piece(size_t piece) const
    {
        return m_info->hash_for_piece(piece);
    }
    transfer_handle transfer::handle()
    {
        return transfer_handle(shared_from_this());
    }

    void transfer::start()
    {
        LIBED2K_ASSERT(!m_picker);

        if (!m_seed_mode)
        {
            m_picker.reset(new piece_picker());
            // TODO: file progress

            error_code ec;
            if (!m_resume_data.empty() &&
                lazy_bdecode(&m_resume_data[0], &m_resume_data[0] + m_resume_data.size(),
                             m_resume_entry, ec) != 0)
            {
                ERR("fast resume parse error: "
                    "{file: " << name() << ", error: " << ec.message() << "}");
                std::vector<char>().swap(m_resume_data);
                m_ses.m_alerts.post_alert_should(
                    fastresume_rejected_alert(handle(), errors::fast_resume_parse_error));
            }
        }

        init();
    }

    void transfer::abort()
    {
        if (m_abort) return;
        m_abort = true;

        DBG("abort transfer {hash: " << hash() << "}");

        // disconnect all peers and close all
        // files belonging to the torrents
        disconnect_all(errors::transfer_aborted);

        // post a message to the main thread to destruct
        // the torrent object from there
        if (m_owning_storage.get())
        {
            m_storage->abort_disk_io();
            m_storage->async_release_files(
                boost::bind(&transfer::on_transfer_aborted, shared_from_this(), _1, _2));
        }

        dequeue_transfer_check();

        if (m_state == transfer_status::checking_files)
            set_state(transfer_status::queued_for_checking);

        m_owning_storage = 0;
    }

    void transfer::set_state(transfer_status::state_t s)
    {
        if (m_state == s) return;
        m_ses.m_alerts.post_alert_should(state_changed_alert(handle(), s, m_state));
        m_state = s;
    }

    bool transfer::want_more_peers() const
    {
        return !is_finished() && m_policy.num_peers() == 0;
    }

    void transfer::request_peers()
    {
        APP("request peers by hash: " << hash() << ", size: " << size());
        m_ses.m_server_connection->post_sources_request(hash(), size());
    }

    void transfer::add_peer(const tcp::endpoint& peer)
    {
        m_policy.add_peer(peer);
    }

    bool transfer::want_more_connections() const
    {
        return !m_abort && !is_paused() && !is_seed();
    }

    bool transfer::connect_to_peer(peer* peerinfo)
    {
        tcp::endpoint ep(peerinfo->endpoint);
        boost::shared_ptr<tcp::socket> sock(new tcp::socket(m_ses.m_io_service));
        m_ses.setup_socket_buffers(*sock);

        boost::intrusive_ptr<peer_connection> c(
            new peer_connection(m_ses, shared_from_this(), sock, ep, peerinfo));

        // add the newly connected peer to this transfer's peer list
        m_connections.insert(boost::get_pointer(c));
        m_ses.m_connections.insert(c);
        m_policy.set_connection(peerinfo, c.get());
        c->start();

        int timeout = m_ses.settings().peer_connect_timeout;

        try
        {
            m_ses.m_half_open.enqueue(
                boost::bind(&peer_connection::connect, c, _1),
                boost::bind(&peer_connection::on_timeout, c),
                libed2k::seconds(timeout));
        }
        catch (std::exception&)
        {
            std::set<peer_connection*>::iterator i =
                m_connections.find(boost::get_pointer(c));
            if (i != m_connections.end()) m_connections.erase(i);
            c->disconnect(errors::no_error, 1);
            return false;
        }


        return peerinfo->connection;
    }

    bool transfer::attach_peer(peer_connection* p)
    {
        LIBED2K_ASSERT(!p->has_transfer());

        if (m_state == transfer_status::queued_for_checking ||
            m_state == transfer_status::checking_files ||
            m_state == transfer_status::checking_resume_data)
        {
            p->disconnect(errors::transfer_not_ready);
            return false;
        }

        if (m_ses.m_connections.find(p) == m_ses.m_connections.end())
        {
            p->disconnect(errors::peer_not_constructed);
            return false;
        }
        if (m_ses.is_aborted())
        {
            p->disconnect(errors::session_closing);
            return false;
        }
        if (!m_policy.new_connection(*p))
            return false;

        LIBED2K_ASSERT(m_connections.find(p) == m_connections.end());
        m_connections.insert(p);
        return true;
    }

    void transfer::remove_peer(peer_connection* c)
    {
        std::set<peer_connection*>::iterator i = m_connections.find(c);
        if (i == m_connections.end())
        {
            LIBED2K_ASSERT(false);
            return;
        }

        if (ready_for_connections())
        {
            LIBED2K_ASSERT(c->get_transfer().lock().get() == this);

            if (c->is_seed())
            {
                if (m_picker.get())
                {
                    m_picker->dec_refcount_all();
                }
            }
            else
            {
                if (m_picker.get())
                {
                    const bitfield& pieces = c->remote_pieces();
                    if (pieces.size() > 0)
                        m_picker->dec_refcount(pieces);
                }
            }
        }

        m_policy.connection_closed(*c);
        c->set_peer(0);
        m_connections.erase(c);
    }

    void transfer::get_peer_info(std::vector<peer_info>& infos)
    {
        infos.clear();
        for (std::set<peer_connection*>::iterator i = m_connections.begin();
             i != m_connections.end(); ++i)
        {
            peer_connection* peer = *i;

            // incoming peers that haven't finished the handshake should
            // not be included in this list
            if (peer->get_transfer().expired()) continue;

            infos.push_back(peer_info());
            peer_info& p = infos.back();

            peer->get_peer_info(p);
            // peer country
        }
    }

    void transfer::disconnect_all(const error_code& ec)
    {
        while (!m_connections.empty())
        {
            peer_connection* p = *m_connections.begin();

            if (p->is_disconnecting())
                m_connections.erase(m_connections.begin());
            else
                p->disconnect(ec);
        }
    }

    bool transfer::try_connect_peer()
    {
        return m_policy.connect_one_peer();
    }

    void transfer::piece_passed(int index)
    {
        bool was_finished = (num_have() == num_pieces());
        we_have(index);

        if (!was_finished && is_finished())
        {
            // transfer finished
            // i.e. all the pieces we're interested in have
            // been downloaded. Release the files (they will open
            // in read only mode if needed)
            finished();
            // if we just became a seed, picker is now invalid, since it
            // is deallocated by the torrent once it starts seeding
        }
    }

    bitfield transfer::have_pieces() const
    {
        int nPieces = num_pieces();
        bitfield res(nPieces, false);

        for (int p = 0; p < nPieces; ++p)
            if (have_piece(p))
                res.set_bit(p);

        return res;
    }

    void transfer::we_have(int index)
    {
        //TODO: update progress
        m_picker->we_have(index);
    }

    size_t transfer::num_pieces() const
    {
        return m_info->num_pieces();
    }

    size_t transfer::num_free_blocks() const
    {
        size_t res = 0;
        int pieces = int(num_pieces());

        if (has_picker())
        {
            for (int p = 0; p < pieces; ++p)
            {
                piece_picker::downloading_piece dp;
                m_picker->piece_info(p, dp);
                res += (m_picker->blocks_in_piece(p) - dp.finished - dp.writing - dp.requested);
            }
        }

        return res;
    }

    // called when torrent is complete (all pieces downloaded)
    void transfer::completed()
    {
        m_picker.reset();
        set_state(transfer_status::seeding);
    }

    // called when torrent is finished (all interesting
    // pieces have been downloaded)
    void transfer::finished()
    {
        DBG("file transfer '" << hash() << ", " << name() << "' completed");
        set_state(transfer_status::finished);
        //set_queue_position(-1);

        // we have to call completed() before we start
        // disconnecting peers, since there's an assert
        // to make sure we're cleared the piece picker
        if (is_seed()) completed();

        // disconnect all seeds
        std::vector<peer_connection*> seeds;
        for (std::set<peer_connection*>::iterator i = m_connections.begin();
             i != m_connections.end(); ++i)
        {
            peer_connection* p = *i;
            if (p->remote_pieces().count() == int(num_have()))
                seeds.push_back(p);
        }

        m_ses.m_alerts.post_alert_should(finished_transfer_alert(handle(), seeds.size() > 0));
        std::for_each(seeds.begin(), seeds.end(),
                      boost::bind(&peer_connection::disconnect, _1, errors::transfer_finished, 0));

        if (m_abort) return;

        // we need to keep the object alive during this operation
        m_storage->async_release_files(
            boost::bind(&transfer::on_files_released, shared_from_this(), _1, _2));
    }

    void transfer::add_stats(const stat& s)
    {
        // these stats are propagated to the session
        // stats the next time second_tick is called
        m_stat += s;
    }

    void transfer::set_upload_mode(bool b)
    {
        if (b == m_upload_mode) return;

        m_upload_mode = b;

        //state_updated();
        //send_upload_only();

        if (m_upload_mode)
        {
            // clear request queues of all peers
            for (std::set<peer_connection*>::iterator i = m_connections.begin(),
                     end(m_connections.end()); i != end; ++i)
            {
                peer_connection* p = (*i);
                p->cancel_all_requests();
            }
            // this is used to try leaving upload only mode periodically
            m_upload_mode_time = 0;
        }
        else
        {
            // TODO: reset last_connected, to force fast reconnect after leaving upload mode

            // send_block_requests on all peers
            for (std::set<peer_connection*>::iterator i = m_connections.begin(),
                     end(m_connections.end()); i != end; ++i)
            {
                peer_connection* p = (*i);
                p->send_block_requests();
            }
        }
    }

    void transfer::pause()
    {
        if (m_paused) return;
        m_paused = true;

        // TODO - why so nothing when session paused?
        //if (m_ses.is_paused()) return;

        DBG("pause transfer {hash: " << hash() << "}");

        // this will make the storage close all
        // files and flush all cached data
        if (m_owning_storage.get())
        {
            LIBED2K_ASSERT(m_storage);
            m_storage->async_release_files(
                boost::bind(&transfer::on_transfer_paused, shared_from_this(), _1, _2));
            m_storage->async_clear_read_cache();
        }
        else
        {
            m_ses.m_alerts.post_alert_should(paused_transfer_alert(handle()));
        }

        disconnect_all(errors::transfer_paused);
    }

    void transfer::resume()
    {
        if (!m_paused) return;
        DBG("resume transfer {hash: " << hash() << "}");
        m_paused = false;
        m_ses.m_alerts.post_alert_should(resumed_transfer_alert(handle()));
    }

    void transfer::set_upload_limit(int limit)
    {

    }

    int transfer::upload_limit() const
    {
        return 0;
    }

    void transfer::set_download_limit(int limit)
    {

    }

    int transfer::download_limit() const
    {
        return 0;
    }

    storage_interface* transfer::get_storage()
    {
        if (!m_owning_storage) return 0;
        return m_owning_storage->get_storage_impl();
    }

    void transfer::move_storage(const std::string& save_path)
    {
        if (m_owning_storage.get())
        {
            m_owning_storage->async_move_storage(
                save_path, boost::bind(&transfer::on_storage_moved, shared_from_this(), _1, _2));
        }
        else
        {
            m_ses.m_alerts.post_alert_should(storage_moved_alert(handle(), save_path));
            m_save_path = save_path;
        }
    }

    bool transfer::rename_file(const std::string& name)
    {
        DBG("renaming file in transfer {hash: " << hash() <<
            ", from: " << transfer::name() << ", to: " << name << "}");
        if (!m_owning_storage.get()) return false;

        m_owning_storage->async_rename_file(
            0, name, boost::bind(&transfer::on_file_renamed, shared_from_this(), _1, _2));
        return true;
    }

    void transfer::delete_files()
    {
        DBG("deleting file in transfer {hash: " << hash() << ", files: " << name() << "}");
        disconnect_all(errors::transfer_removed);

        if (m_owning_storage.get())
        {
            LIBED2K_ASSERT(m_storage);
            m_storage->async_delete_files(
                boost::bind(&transfer::on_files_deleted, shared_from_this(), _1, _2));
        }
    }

    void transfer::piece_availability(std::vector<int>& avail) const
    {
        if (is_seed())
        {
            avail.clear();
            return;
        }

        m_picker->get_availability(avail);
    }

    void transfer::set_piece_priority(int index, int priority)
    {
        if (is_seed()) return;

        // this call is only valid on transfers with metadata
        LIBED2K_ASSERT(m_picker.get());
        LIBED2K_ASSERT(index >= 0);
        LIBED2K_ASSERT(index < int(num_pieces()));
        if (index < 0 || index >= int(num_pieces())) return;

        m_picker->set_piece_priority(index, priority);
    }

    int transfer::piece_priority(int index) const
    {
        if (is_seed()) return 1;

        // this call is only valid on transfers with metadata
        LIBED2K_ASSERT(m_picker.get());
        LIBED2K_ASSERT(index >= 0);
        LIBED2K_ASSERT(index < int(num_pieces()));
        if (index < 0 || index >= int(num_pieces())) return 0;

        return m_picker->piece_priority(index);
    }

	void transfer::piece_priorities(std::vector<int>* pieces) const
    {
        if (is_seed())
        {
            pieces->clear();
            pieces->resize(num_pieces(), 1);
            return;
        }

        LIBED2K_ASSERT(m_picker.get());
        m_picker->piece_priorities(*pieces);
    }

    void transfer::set_sequential_download(bool sd) { m_sequential_download = sd; }

    void transfer::piece_failed(int index)
    {
        LIBED2K_ASSERT(m_storage);
        LIBED2K_ASSERT(m_storage->refcount() > 0);
        LIBED2K_ASSERT(m_picker);
        LIBED2K_ASSERT(index >= 0);
        LIBED2K_ASSERT(index < int(num_pieces()));

        m_ses.m_alerts.post_alert_should(hash_failed_alert(handle(), index));

        // increase the total amount of failed bytes
        add_failed_bytes(PIECE_SIZE);

        // TODO:
        // decrease the trust point of all peers that sent
        // parts of this piece.
        // first, build a set of all peers that participated

        // we have to let the piece_picker know that
        // this piece failed the check as it can restore it
        // and mark it as being interesting for download
        m_picker->restore_piece(index);

        // we might still have outstanding requests to this
        // piece that hasn't been received yet. If this is the
        // case, we need to re-open the piece and mark any
        // blocks we're still waiting for as requested
        restore_piece_state(index);

        LIBED2K_ASSERT(m_storage);
        LIBED2K_ASSERT(m_picker->have_piece(index) == false);
    }

    void transfer::restore_piece_state(int index)
    {
        LIBED2K_ASSERT(has_picker());
        for (std::set<peer_connection*>::const_iterator i = m_connections.begin();
             i != m_connections.end(); ++i)
        {
            peer_connection* p = *i;
            std::vector<pending_block> const& dq = p->download_queue();
            std::vector<pending_block> const& rq = p->request_queue();
            for (std::vector<pending_block>::const_iterator k = dq.begin(), end(dq.end());
                 k != end; ++k)
            {
                if (k->timed_out || k->not_wanted) continue;
                if (int(k->block.piece_index) != index) continue;
                m_picker->mark_as_downloading(
                    k->block, p->get_peer(), (piece_picker::piece_state_t)p->peer_speed());
            }
            for (std::vector<pending_block>::const_iterator k = rq.begin(), end(rq.end());
                 k != end; ++k)
            {
                if (int(k->block.piece_index) != index) continue;
                m_picker->mark_as_downloading(
                    k->block, p->get_peer(), (piece_picker::piece_state_t)p->peer_speed());
            }
        }
    }

    int transfer::num_seeds() const
    {
        int ret = 0;
        for (std::set<peer_connection*>::const_iterator i = m_connections.begin(),
                 end(m_connections.end()); i != end; ++i)
            if ((*i)->is_seed()) ++ret;
        return ret;
    }

    bool transfer::is_paused() const
    {
        return m_paused || m_ses.is_paused();
    }

    transfer_status transfer::status() const
    {
        transfer_status st;

        st.seed_mode = m_seed_mode;
        st.upload_mode = m_upload_mode;
        st.paused = m_paused;

        bytes_done(st);

        st.all_time_upload = m_total_uploaded;
        st.all_time_download = m_total_downloaded;

        st.num_complete = m_complete;
        st.num_incomplete = m_incomplete;

        // payload transfer
        st.total_payload_download = m_stat.total_payload_download();
        st.total_payload_upload = m_stat.total_payload_upload();

        // total transfer
        st.total_download = m_stat.total_payload_download() +
            m_stat.total_protocol_download();
        st.total_upload = m_stat.total_payload_upload() +
            m_stat.total_protocol_upload();

        // failed bytes
        st.total_failed_bytes = m_total_failed_bytes;
        st.total_redundant_bytes = m_total_redundant_bytes;

        // transfer rate
        st.download_rate = m_stat.download_rate();
        st.upload_rate = m_stat.upload_rate();
        st.download_payload_rate = m_stat.download_payload_rate();
        st.upload_payload_rate = m_stat.upload_payload_rate();

        st.num_peers = (int)std::count_if(
            m_connections.begin(), m_connections.end(),
            !boost::bind(&peer_connection::is_connecting, _1));

        st.list_peers = m_policy.num_peers();
        //st.list_seeds = m_policy.num_seeds();
        //st.connect_candidates = m_policy.num_connect_candidates();
        st.num_connections = m_connections.size();
        st.connections_limit = 0; // TODO: m_max_connections;

        st.state = m_state;

        if (m_state == transfer_status::checking_files)
        {
            st.progress_ppm = m_progress_ppm;
        }
        else if (st.total_wanted == 0)
        {
            st.progress_ppm = 1000000;
            st.progress = 1.f;
        }
        else
        {
            st.progress_ppm = st.total_wanted_done * 1000000 / st.total_wanted;
        }

        if (has_picker())
        {
            st.sparse_regions = m_picker->sparse_regions();
            int num_pieces = m_picker->num_pieces();
            st.pieces.resize(num_pieces, false);
            for (int i = 0; i < num_pieces; ++i)
                if (m_picker->have_piece(i)) st.pieces.set_bit(i);
        }
        else if (is_seed())
        {
            int num_pieces = this->num_pieces();
            st.pieces.resize(num_pieces, true);
        }
        st.num_pieces = num_have();

        return st;
    }

    // fills in total_wanted, total_wanted_done and total_done
    void transfer::bytes_done(transfer_status& st) const
    {
        st.total_wanted = size();
        st.total_done = std::min<size_type>(num_have() * PIECE_SIZE, st.total_wanted);
        st.total_wanted_done = st.total_done;

        if (!m_picker) return;

        const int last_piece = num_pieces() - 1;

        // if we have the last piece, we have to correct
        // the amount we have, since the first calculation
        // assumed all pieces were of equal size
        if (m_picker->have_piece(last_piece))
        {
            int corr = size() % PIECE_SIZE - PIECE_SIZE;
            LIBED2K_ASSERT(corr <= 0);
            LIBED2K_ASSERT(corr > -int(PIECE_SIZE));
            st.total_done += corr;
            if (m_picker->piece_priority(last_piece) != 0)
            {
                LIBED2K_ASSERT(st.total_wanted_done >= int(PIECE_SIZE));
                st.total_wanted_done += corr;
            }
        }
        LIBED2K_ASSERT(st.total_wanted >= st.total_wanted_done);

        const std::vector<piece_picker::downloading_piece>& dl_queue =
            m_picker->get_download_queue();

        const int blocks_per_piece = div_ceil(PIECE_SIZE, BLOCK_SIZE);

        // look at all unfinished pieces and add the completed
        // blocks to our 'done' counter
        for (std::vector<piece_picker::downloading_piece>::const_iterator i =
                 dl_queue.begin(); i != dl_queue.end(); ++i)
        {
            int corr = 0;
            int index = i->index;
            // completed pieces are already accounted for
            if (m_picker->have_piece(index)) continue;
            LIBED2K_ASSERT(i->finished <= m_picker->blocks_in_piece(index));

            for (int j = 0; j < blocks_per_piece; ++j)
            {
                if (i->info[j].state == piece_picker::block_info::state_writing ||
                    i->info[j].state == piece_picker::block_info::state_finished)
                {
                    corr += block_bytes_wanted(piece_block(index, j));
                }
                LIBED2K_ASSERT(corr >= 0);
                //LIBED2K_ASSERT(index != last_piece || j < m_picker->blocks_in_last_piece() ||
                //       i->info[j].state != piece_picker::block_info::state_finished);
            }

            st.total_done += corr;
            if (m_picker->piece_priority(index) > 0)
                st.total_wanted_done += corr;
        }

        std::map<piece_block, int> downloading_piece;
        for (std::set<peer_connection*>::const_iterator i = m_connections.begin();
             i != m_connections.end(); ++i)
        {
            peer_connection* pc = *i;
            boost::optional<piece_block_progress> p = pc->downloading_piece_progress();
            if (!p) continue;

            if (m_picker->have_piece(p->piece_index))
                continue;

            piece_block block(p->piece_index, p->block_index);
            if (m_picker->is_finished(block))
                continue;

            std::map<piece_block, int>::iterator dp = downloading_piece.find(block);
            if (dp != downloading_piece.end())
            {
                if (dp->second < p->bytes_downloaded)
                    dp->second = p->bytes_downloaded;
            }
            else
            {
                downloading_piece[block] = p->bytes_downloaded;
            }
        }

        for (std::map<piece_block, int>::iterator i = downloading_piece.begin();
             i != downloading_piece.end(); ++i)
        {
            int done = std::min(block_bytes_wanted(i->first), i->second);
            st.total_done += done;
            if (m_picker->piece_priority(i->first.piece_index) != 0)
                st.total_wanted_done += done;
        }
    }

    void transfer::add_failed_bytes(int b)
    {
        LIBED2K_ASSERT(b > 0);
        m_total_failed_bytes += b;
        m_ses.add_failed_bytes(b);
    }

    void transfer::on_files_released(int ret, disk_io_job const& j)
    {
        // do nothing
    }

    void transfer::on_files_deleted(int ret, disk_io_job const& j)
    {
        boost::mutex::scoped_lock l(m_ses.m_mutex);

        if (ret != 0)
            m_ses.m_alerts.post_alert_should(delete_failed_transfer_alert(handle(), j.error));
        else
            m_ses.m_alerts.post_alert_should(deleted_file_alert(handle(), hash()));
    }

    void transfer::on_file_renamed(int ret, disk_io_job const& j)
    {
        boost::mutex::scoped_lock l(m_ses.m_mutex);

        LIBED2K_ASSERT(j.piece == 0);

        if (ret == 0)
        {
            DBG("file successfully renamed {hash: " << hash() << ", to: " << j.str << "}");
            m_ses.m_alerts.post_alert_should(file_renamed_alert(handle(), j.str));
        }
        else
        {
            DBG("file rename failed {hash: " << hash() << ", err: " << j.error << "}");
            m_ses.m_alerts.post_alert_should(
                file_rename_failed_alert(handle(), j.error));
        }
    }

    void transfer::on_storage_moved(int ret, disk_io_job const& j)
    {
        boost::mutex::scoped_lock l(m_ses.m_mutex);

        if (ret == 0)
        {
            DBG("storage successfully moved {hash: " << hash() << ", to: " << j.str << "}");
            m_ses.m_alerts.post_alert_should(storage_moved_alert(handle(), j.str));
            m_save_path = j.str;
        }
        else
        {
            DBG("storage move failed {hash: " << hash() << ", err: " << j.error << "}");
            m_ses.m_alerts.post_alert_should(storage_moved_failed_alert(handle(), j.error));
        }
    }

    void transfer::on_transfer_aborted(int ret, disk_io_job const& j)
    {
        // the transfer should be completely shut down now, and the
        // destructor has to be called from the main thread
    }

    void transfer::on_transfer_paused(int ret, disk_io_job const& j)
    {
        boost::mutex::scoped_lock l(m_ses.m_mutex);

        m_ses.m_alerts.post_alert_should(paused_transfer_alert(handle()));
    }

    void transfer::init()
    {
        DBG("init transfer: {hash: " << hash() << ", file: " << name() << "}");

        // we have only one file with normal priority
        std::vector<boost::uint8_t> file_prio;
        file_prio.push_back(1);

        // the shared_from_this() will create an intentional
        // cycle of ownership, see the hpp file for description.
        m_owning_storage = new piece_manager(
            shared_from_this(), m_info, m_save_path, m_ses.m_filepool,
            m_ses.m_disk_thread, default_storage_constructor, m_storage_mode, file_prio);
        m_storage = m_owning_storage.get();

        if (has_picker())
        {
            int blocks_per_piece = div_ceil(PIECE_SIZE, BLOCK_SIZE);
            int blocks_in_last_piece = div_ceil(size() % PIECE_SIZE, BLOCK_SIZE);
            m_picker->init(blocks_per_piece, blocks_in_last_piece, num_pieces());
        }

        if (!m_seed_mode)
        {
            set_state(transfer_status::checking_resume_data);

            if (m_resume_entry.type() == lazy_entry::dict_t)
            {
                DBG("read resume data: {hash: " << hash() << ", file: " << name() << "}");
                int ev = 0;
                if (m_resume_entry.dict_find_string_value("file-format") != "libed2k resume file")
                    ev = errors::invalid_file_tag;

                std::string info_hash = m_resume_entry.dict_find_string_value("transfer-hash");

                if (!ev && info_hash.empty())
                    ev = errors::missing_transfer_hash;

                if (!ev && (md4_hash::fromString(info_hash) != hash()))
                    ev = errors::mismatching_transfer_hash;

                if (ev)
                {
                    std::vector<char>().swap(m_resume_data);
                    lazy_entry().swap(m_resume_entry);
                    m_ses.m_alerts.post_alert_should(
                        fastresume_rejected_alert(handle(), error_code(ev,  get_libed2k_category())));
                }
                else
                {
                    read_resume_data(m_resume_entry);
                }
            }

            m_storage->async_check_fastresume(
                &m_resume_entry,
                boost::bind(&transfer::on_resume_data_checked, shared_from_this(), _1, _2));
        }
        else
        {
            DBG("don't read resume data: {hash: " << hash() << ", file: " << name() << "}");
            set_state(transfer_status::seeding);
        }
    }

    void transfer::on_resume_data_checked(int ret, disk_io_job const& j)
    {
        boost::mutex::scoped_lock l(m_ses.m_mutex);

        if (ret == piece_manager::fatal_disk_error)
        {
            handle_disk_error(j);
            set_state(transfer_status::queued_for_checking);
            std::vector<char>().swap(m_resume_data);
            lazy_entry().swap(m_resume_entry);
            return;
        }

        // only report this error if the user actually provided resume data
        if ((j.error || ret != 0) && !m_resume_data.empty())
        {
            m_ses.m_alerts.post_alert_should(fastresume_rejected_alert(handle(), j.error));
            ERR("fastresume data rejected: " << j.error.message() << " ret: " << ret);
        }

        // if ret != 0, it means we need a full check. We don't necessarily need
        // that when the resume data check fails.
        if (ret == 0)
        {
            DBG("resume data check succeed: {hash: " << hash() << ", file: " << name() << "}");
            // pieces count will calculate by length pieces string
            int num_pieces = 0;

            if (!j.error && m_resume_entry.type() == lazy_entry::dict_t)
            {
                lazy_entry const* hv = m_resume_entry.dict_find_list("hashset-values");
                lazy_entry const* pieces = m_resume_entry.dict_find("pieces");

                std::vector<md4_hash> piece_hashses;
                piece_hashses.resize(hv->list_size());
                for (int n = 0; n < hv->list_size(); ++n)
                {
                    piece_hashses[n] = md4_hash::fromString(hv->list_at(n)->string_value());
                }
                m_info->piece_hashses(piece_hashses);

                // we don't compare pieces count
                if (pieces && pieces->type() == lazy_entry::string_t)
                {
                    num_pieces = pieces->string_length();
                    char const* pieces_str = pieces->string_ptr();
                    for (int i = 0, end(pieces->string_length()); i < end; ++i)
                    {
                        if (pieces_str[i] & 1) m_picker->we_have(i);
                    }
                }

                // parse unfinished pieces
                int num_blocks_per_piece = div_ceil(PIECE_SIZE, BLOCK_SIZE);

                if (lazy_entry const* unfinished_ent = m_resume_entry.dict_find_list("unfinished"))
                {
                    for (int i = 0; i < unfinished_ent->list_size(); ++i)
                    {
                        lazy_entry const* e = unfinished_ent->list_at(i);
                        if (e->type() != lazy_entry::dict_t) continue;
                        int piece = e->dict_find_int_value("piece", -1);
                        if (piece < 0 || piece > num_pieces) continue;

                        if (m_picker->have_piece(piece))
                            m_picker->we_dont_have(piece);

                        std::string bitmask = e->dict_find_string_value("bitmask");
                        if (bitmask.empty()) continue;

                        const int num_bitmask_bytes = (std::max)(num_blocks_per_piece / 8, 1);
                        if ((int)bitmask.size() != num_bitmask_bytes) continue;
                        for (int j = 0; j < num_bitmask_bytes; ++j)
                        {
                            unsigned char bits = bitmask[j];
                            int num_bits = (std::min)(num_blocks_per_piece - j*8, 8);
                            for (int k = 0; k < num_bits; ++k)
                            {
                                const int bit = j * 8 + k;
                                if (bits & (1 << k))
                                {
                                    m_picker->mark_as_finished(piece_block(piece, bit), 0);

                                    if (piece < int(piece_hashses.size()))
                                    {
                                        const md4_hash& hs = piece_hashses.at(piece);

                                        // check piece when we have hash for it
                                        if (m_picker->is_piece_finished(piece))
                                            async_verify_piece(piece, hs, boost::bind(&transfer::piece_finished
                                                , shared_from_this(), piece, _1));
                                    }
                                }
                            }
                        }
                    }
                }
            }

            file_checked();
        }
        else if (m_info->is_valid())
        {
<<<<<<< HEAD
            DBG("resume data check fails: {hash: " << hash() << ", file: " << name() << "}");
=======
            DBG("resume data check fails: {hash: " << hash() << ", file: " << filepath() <<
                ", metadata: valid}");
>>>>>>> 49301792
            set_state(transfer_status::queued_for_checking);
            if (should_check_file())
                queue_transfer_check();
        }
        else
        {
            // TODO: we might request the metadata for checking
            DBG("resume data check fails: {hash: " << hash() << ", file: " << filepath() <<
                ", metadata: invalid}");
            file_checked();
        }

        std::vector<char>().swap(m_resume_data);
        lazy_entry().swap(m_resume_entry);
    }

    void transfer::second_tick(stat& accumulator, int tick_interval_ms)
    {
        if (m_minute_timer.expires() && want_more_peers()) request_peers();

        // if we're in upload only mode and we're auto-managed
        // leave upload mode every 10 minutes hoping that the error
        // condition has been fixed
        if (m_upload_mode && m_auto_managed &&
            int(m_upload_mode_time) >= m_ses.settings().optimistic_disk_retry)
        {
            set_upload_mode(false);
        }

        if (is_paused())
        {
            // let the stats fade out to 0
            accumulator += m_stat;
            m_stat.second_tick(tick_interval_ms);
            return;
        }

        for (std::set<peer_connection*>::iterator i = m_connections.begin();
             i != m_connections.end();)
        {
            peer_connection* p = *i;
            ++i;
            m_stat += p->statistics();

            try
            {
                p->second_tick(tick_interval_ms);
            }
            catch (std::exception& e)
            {
                DBG("**ERROR**: " << e.what());
                p->disconnect(errors::no_error, 1);
            }
        }

        if (m_upload_mode) ++m_upload_mode_time;

        accumulator += m_stat;
        m_total_uploaded += m_stat.last_payload_uploaded();
        m_total_downloaded += m_stat.last_payload_downloaded();
        m_stat.second_tick(tick_interval_ms);
    }

    void transfer::async_verify_piece(
        int piece_index, const md4_hash& hash, const boost::function<void(int)>& f)
    {
        LIBED2K_ASSERT(m_storage);
        LIBED2K_ASSERT(m_storage->refcount() > 0);
        LIBED2K_ASSERT(piece_index >= 0);
        LIBED2K_ASSERT(piece_index < m_info->num_pieces());
        LIBED2K_ASSERT(piece_index < (int)m_picker->num_pieces());
        LIBED2K_ASSERT(!m_picker || !m_picker->have_piece(piece_index));
#ifdef LIBED2K_DEBUG
        if (m_picker)
        {
            int blocks_in_piece = m_picker->blocks_in_piece(piece_index);
            for (int i = 0; i < blocks_in_piece; ++i)
            {
                LIBED2K_ASSERT(m_picker->num_peers(piece_block(piece_index, i)) == 0);
            }
        }
#endif
        m_storage->async_hash(
            piece_index, boost::bind(&transfer::on_piece_verified, shared_from_this(), _1, _2, f));
    }

    void transfer::on_piece_verified(int ret, disk_io_job const& j, boost::function<void(int)> f)
    {
        //TORRENT_ASSERT(m_ses.is_network_thread());
        boost::mutex::scoped_lock l(m_ses.m_mutex);

        // return value:
        // 0: success, piece passed hash check
        // -1: disk failure
        // -2: hash check failed

        //state_updated();

        if (ret == -1) handle_disk_error(j);
        f(ret);
    }

    // passed_hash_check
    //  0: success, piece passed check
    // -1: disk failure
    // -2: piece failed check
    void transfer::piece_finished(int index, int passed_hash_check)
    {
        // even though the piece passed the hash-check
        // it might still have failed being written to disk
        // if so, piece_picker::write_failed() has been
        // called, and the piece is no longer finished.
        // in this case, we have to ignore the fact that
        // it passed the check
        if (!m_picker->is_piece_finished(index))
        {
            ERR("piece was checked but have failed being written: "
                "{transfer: " << hash() << ", piece: " << index << "}");
            return;
        }

        if (passed_hash_check == 0)
        {
            // the following call may cause picker to become invalid
            // in case we just became a seed
            DBG("piece passed hash check: "
                "{transfer: " << hash() << ", piece: " << index << "}");
            piece_passed(index);
        }
        else if (passed_hash_check == -2)
        {
            DBG("piece failed hash check: "
                "{transfer: " << hash() << ", piece: " << index << "}");
            // piece_failed() will restore the piece
            piece_failed(index);
        }
        else
        {
            ERR("piece check failed with unexpected error: "
                "{transfer: " << hash() << ", piece: " << index <<
                ", error: " << passed_hash_check << "}");
            m_picker->restore_piece(index);
            restore_piece_state(index);
        }
    }

    shared_file_entry transfer::getAnnounce() const
    {
        shared_file_entry entry;

        // do not announce transfer without pieces or in checking state
        if (m_state == transfer_status::queued_for_checking
                || m_state == transfer_status::checking_files
                || m_state == transfer_status::checking_resume_data ||
                num_pieces() == 0)
        {
            return entry;
        }

        // TODO - implement generate file entry from transfer here
        entry.m_hFile = hash();
        if (m_ses.m_server_connection->tcp_flags() & SRV_TCPFLG_COMPRESSION)
        {
            DBG("server support compression");

            if (!is_seed())
            {
                // publishing an incomplete file
                entry.m_network_point.m_nIP     = 0xFCFCFCFC;
                entry.m_network_point.m_nPort   = 0xFCFC;
            }
            else
            {
                // publishing a complete file
                entry.m_network_point.m_nIP     = 0xFBFBFBFB;
                entry.m_network_point.m_nPort   = 0xFBFB;
            }
        }
        else
        {
            DBG("servers isn't support compression");
            entry.m_network_point.m_nIP     = m_ses.m_server_connection->client_id();
            entry.m_network_point.m_nPort   = m_ses.settings().listen_port;
        }

        entry.m_list.add_tag(make_string_tag(name(), FT_FILENAME, true));

        __file_size fs;
        fs.nQuadPart = size();
        entry.m_list.add_tag(make_typed_tag(fs.nLowPart, FT_FILESIZE, true));

        if (fs.nHighPart > 0)
        {
            entry.m_list.add_tag(make_typed_tag(fs.nHighPart, FT_FILESIZE_HI, true));
        }

        bool bFileTypeAdded = false;

        if (m_ses.m_server_connection->tcp_flags() & SRV_TCPFLG_TYPETAGINTEGER)
        {
            // Send integer file type tags to newer servers
            boost::uint32_t eFileType = GetED2KFileTypeSearchID(GetED2KFileTypeID(name()));

            if (eFileType >= ED2KFT_AUDIO && eFileType <= ED2KFT_EMULECOLLECTION)
            {
                entry.m_list.add_tag(make_typed_tag(eFileType, FT_FILETYPE, true));
                bFileTypeAdded = true;
            }
        }

        if (!bFileTypeAdded)
        {
            // Send string file type tags to:
            //  - newer servers, in case there is no integer type available for the file type (e.g. emulecollection)
            //  - older servers
            //  - all clients
            std::string strED2KFileType(GetED2KFileTypeSearchTerm(GetED2KFileTypeID(name())));

            if (!strED2KFileType.empty())
            {
                entry.m_list.add_tag(make_string_tag(strED2KFileType, FT_FILETYPE, true));
            }
        }

        return entry;
    }

    void transfer::save_resume_data()
    {
        if (!m_owning_storage.get())
        {
            m_ses.m_alerts.post_alert_should(save_resume_data_failed_alert(handle()
                , errors::destructing_transfer));
            return;
        }

        LIBED2K_ASSERT(m_storage);

        if (m_state == transfer_status::queued_for_checking
            || m_state == transfer_status::checking_files
            || m_state == transfer_status::checking_resume_data)
        {
            boost::shared_ptr<entry> rd(new entry);
            write_resume_data(*rd);
            m_ses.m_alerts.post_alert_should(save_resume_data_alert(rd, handle()));
            return;
        }

        m_storage->async_save_resume_data(
            boost::bind(&transfer::on_save_resume_data, shared_from_this(), _1, _2));
    }

    void transfer::on_save_resume_data(int ret, disk_io_job const& j)
    {
        boost::mutex::scoped_lock l(m_ses.m_mutex);

        if (!j.resume_data)
        {
            m_ses.m_alerts.post_alert_should(save_resume_data_failed_alert(handle(), j.error));
        }
        else
        {
            write_resume_data(*j.resume_data);
            m_ses.m_alerts.post_alert_should(save_resume_data_alert(j.resume_data, handle()));
        }
    }


    bool transfer::should_check_file() const
    {
        return
            (m_state == transfer_status::checking_files
             || m_state == transfer_status::queued_for_checking)
            && !has_error()
            && !m_abort
            && !m_ses.is_paused();
    }

    void transfer::file_checked()
    {
        if (m_abort) return;

        DBG("file checked: {hash: " << hash() << ", file: " << filepath() << "}");

        // we might be finished already, in which case we should
        // not switch to downloading mode. If all files are
        // filtered, we're finished when we start.
        if (m_state != transfer_status::finished)
            set_state(transfer_status::downloading);

        m_ses.m_alerts.post_alert_should(transfer_checked_alert(handle()));

        if (!is_seed())
        {
            // if we just finished checking and we're not a seed, we are
            // likely to be unpaused
            // TODO - add automanage mode
            //if (m_ses.m_auto_manage_time_scaler > 1)
            //    m_ses.m_auto_manage_time_scaler = 1;

            if (is_finished() && m_state != transfer_status::finished)
                finished();
        }
        else
        {
            if (m_state != transfer_status::finished)
                finished();
        }

        // TODO
        // call on file checked callback
        // initialize connections

        //m_files_checked = true;
        //start_announcing();
    }

    void transfer::start_checking()
    {
        DBG("start checking: {hash: " << hash() << ", file: " << name() << "}");
        LIBED2K_ASSERT(should_check_file());
        set_state(transfer_status::checking_files);

        m_storage->async_check_files(
            boost::bind(&transfer::on_piece_checked, shared_from_this(), _1, _2));
    }

    void transfer::on_piece_checked(int ret, disk_io_job const& j)
    {
        boost::mutex::scoped_lock l(m_ses.m_mutex);

        if (ret == piece_manager::disk_check_aborted)
        {
            dequeue_transfer_check();
            pause();
            return;
        }
        if (ret == piece_manager::fatal_disk_error)
        {
            ERR("fatal disk error: {hash: " << hash() << ", file: " << filepath() <<
                ", error: " << j.error.message() << "}");
            m_ses.m_alerts.post_alert_should(file_error_alert(j.error_file, handle(), j.error));

            pause();
            set_error(j.error);
            return;
        }

        // TODO - should i use size_type?
        m_progress_ppm = size_type(j.piece) * 1000000 / num_pieces();

        LIBED2K_ASSERT(m_picker);
        if (j.offset >= 0 && !m_picker->have_piece(j.offset))
        {
            we_have(j.offset);
            //remove_time_critical_piece(j.offset);
        }

        // we're not done checking yet
        // this handler will be called repeatedly until
        // we're done, or encounter a failure
        if (ret == piece_manager::need_full_check) return;

        dequeue_transfer_check();
        file_checked();
    }

    void transfer::queue_transfer_check()
    {
        if (m_queued_for_checking) return;
        DBG("queue transfer check: {hash: " << hash() << ", file: " << name() << "}");
        m_queued_for_checking = true;
        m_ses.queue_check_transfer(shared_from_this());
    }

    void transfer::dequeue_transfer_check()
    {
        if (!m_queued_for_checking) return;
        DBG("dequeue transfer check: {hash: " << hash() << ", file: " << filepath() << "}");
        m_queued_for_checking = false;
        m_ses.dequeue_check_transfer(shared_from_this());
    }

    void transfer::set_error(error_code const& ec)
    {
        bool checking_file = should_check_file();
        m_error = ec;

        // set error and check checking status again
        if (checking_file && !should_check_file())
        {
            // stop checking and remove transfer from checking queue
            m_storage->abort_disk_io();
            dequeue_transfer_check();
            // transfer was set queue for checking because after set_error call
            // we always set pause, on_tick in session_impl doesn't check transfers on pause
            set_state(transfer_status::queued_for_checking);
        }
    }

    void transfer::write_resume_data(entry& ret) const
    {
        ret["file-format"] = "libed2k resume file";
        ret["file-version"] = 1;
        ret["libed2k-version"] = LIBED2K_VERSION;

        ret["total_uploaded"] = m_total_uploaded;
        ret["total_downloaded"] = m_total_downloaded;

        ret["num_seeds"] = m_complete;
        ret["num_downloaders"] = m_incomplete;

        ret["sequential_download"] = m_sequential_download;

        ret["transfer-hash"] = hash().toString();

        // blocks per piece
        int num_blocks_per_piece = div_ceil(PIECE_SIZE, BLOCK_SIZE);

        // if this torrent is a seed, we won't have a piece picker
        // and there will be no half-finished pieces.
        if (!is_seed())
        {
            const std::vector<piece_picker::downloading_piece>& q
                = m_picker->get_download_queue();

            // unfinished pieces
            ret["unfinished"] = entry::list_type();
            entry::list_type& up = ret["unfinished"].list();

            // info for each unfinished piece
            for (std::vector<piece_picker::downloading_piece>::const_iterator i
                = q.begin(); i != q.end(); ++i)
            {
                if (i->finished == 0) continue;

                entry piece_struct(entry::dictionary_t);

                // the unfinished piece's index
                piece_struct["piece"] = i->index;

                std::string bitmask;
                const int num_bitmask_bytes
                    = (std::max)(num_blocks_per_piece / 8, 1);

                for (int j = 0; j < num_bitmask_bytes; ++j)
                {
                    unsigned char v = 0;
                    int bits = (std::min)(num_blocks_per_piece - j*8, 8);
                    for (int k = 0; k < bits; ++k)
                        v |= (i->info[j*8+k].state == piece_picker::block_info::state_finished)
                        ? (1 << k) : 0;
                    bitmask.insert(bitmask.end(), v);
                    LIBED2K_ASSERT(bits == 8 || j == num_bitmask_bytes - 1);
                }
                piece_struct["bitmask"] = bitmask;
                // push the struct onto the unfinished-piece list
                up.push_back(piece_struct);
            }
        }

        // write have bitmask
        // the pieces string has one byte per piece. Each
        // byte is a bitmask representing different properties
        // for the piece
        // bit 0: set if we have the piece
        // bit 1: set if we have verified the piece (in seed mode)
        entry::string_type& pieces = ret["pieces"].string();
        pieces.resize(m_info->num_pieces());

        if (is_seed())
        {
            std::memset(&pieces[0], 1, pieces.size());
        }
        else
        {
            for (int i = 0, end(pieces.size()); i < end; ++i)
                pieces[i] = m_picker->have_piece(i) ? 1 : 0;
        }

        // store current hashset
        ret["hashset-values"]  = entry::list_type();
        entry::list_type& hv = ret["hashset-values"].list();

        const std::vector<md4_hash>& piece_hashses = m_info->piece_hashses();
        for (size_t n = 0; n < piece_hashses.size(); ++n)
        {
            hv.push_back(piece_hashses.at(n).toString());
        }

        ret["upload_rate_limit"] = upload_limit();
        ret["download_rate_limit"] = download_limit();
        // TODO - add real values
        ret["max_connections"] = 1000; //max_connections();
        ret["max_uploads"] = 1000; //max_uploads();
        ret["paused"] = m_paused;
        ret["auto_managed"] = true;

        // write piece priorities
        entry::string_type& piece_priority = ret["piece_priority"].string();
        piece_priority.resize(m_info->num_pieces());

        if (is_seed())
        {
            std::memset(&piece_priority[0], 1, pieces.size());
        }
        else
        {
            for (int i = 0, end(piece_priority.size()); i < end; ++i)
                piece_priority[i] = m_picker->piece_priority(i);
        }
    }

    void transfer::read_resume_data(lazy_entry const& rd)
    {
        m_total_uploaded = rd.dict_find_int_value("total_uploaded");
        m_total_downloaded = rd.dict_find_int_value("total_downloaded");
        set_upload_limit(rd.dict_find_int_value("upload_rate_limit", -1));
        set_download_limit(rd.dict_find_int_value("download_rate_limit", -1));
        m_complete = rd.dict_find_int_value("num_seeds", -1);
        m_incomplete = rd.dict_find_int_value("num_downloaders", -1);

        int sequential_ = rd.dict_find_int_value("sequential_download", -1);
        if (sequential_ != -1) set_sequential_download(sequential_);

        int paused_ = rd.dict_find_int_value("paused", -1);
        if (paused_ != -1) m_paused = paused_;
    }

    void transfer::handle_disk_error(disk_io_job const& j, peer_connection* c)
    {
        if (!j.error) return;

        ERR("disk error: '" << j.error.message() << "' in file " << j.error_file);

        LIBED2K_ASSERT(j.piece >= 0);

        piece_block block(j.piece, j.offset/BLOCK_SIZE);

        if (j.action == disk_io_job::write)
        {
            ERR("block write failed: {piece: " <<  block.piece_index <<
                ", block: " << block.block_index << " }");
            // we failed to write j.piece to disk tell the piece picker
            if (has_picker() && j.piece >= 0) picker().write_failed(block);
        }

        if (j.error ==
#if BOOST_VERSION == 103500
            error_code(boost::system::posix_error::not_enough_memory, get_posix_category())
#elif BOOST_VERSION > 103500
            error_code(boost::system::errc::not_enough_memory, get_posix_category())
#else
            asio::error::no_memory
#endif
            )
        {
            m_ses.m_alerts.post_alert_should(file_error_alert(j.error_file, handle(), j.error));

            if (c) c->disconnect(errors::no_memory);
            return;
        }

        m_ses.m_alerts.post_alert_should(file_error_alert(j.error_file, handle(), j.error));

        if (j.action == disk_io_job::write)
        {
            // if we failed to write, stop downloading and just
            // keep seeding.
            // TODO: make this depend on the error and on the filesystem the
            // files are being downloaded to. If the error is no_space_left_on_device
            // and the filesystem doesn't support sparse files, only zero the priorities
            // of the pieces that are at the tails of all files, leaving everything
            // up to the highest written piece in each file
            set_upload_mode(true);
            return;
        }

        // put the torrent in an error-state
        set_error(j.error);
        pause();
    }

    shared_file_entry transfer2sfe(const std::pair<md4_hash, boost::shared_ptr<transfer> >& tran)
    {
        return tran.second->getAnnounce();
    }

}<|MERGE_RESOLUTION|>--- conflicted
+++ resolved
@@ -1092,12 +1092,7 @@
         }
         else if (m_info->is_valid())
         {
-<<<<<<< HEAD
-            DBG("resume data check fails: {hash: " << hash() << ", file: " << name() << "}");
-=======
-            DBG("resume data check fails: {hash: " << hash() << ", file: " << filepath() <<
-                ", metadata: valid}");
->>>>>>> 49301792
+            DBG("resume data check fails: {hash: " << hash() << ", file: " << name() << "}, metadata: valid");
             set_state(transfer_status::queued_for_checking);
             if (should_check_file())
                 queue_transfer_check();
@@ -1105,7 +1100,7 @@
         else
         {
             // TODO: we might request the metadata for checking
-            DBG("resume data check fails: {hash: " << hash() << ", file: " << filepath() <<
+            DBG("resume data check fails: {hash: " << hash() << ", file: " << name() <<
                 ", metadata: invalid}");
             file_checked();
         }
@@ -1380,7 +1375,7 @@
     {
         if (m_abort) return;
 
-        DBG("file checked: {hash: " << hash() << ", file: " << filepath() << "}");
+        DBG("file checked: {hash: " << hash() << ", file: " << name() << "}");
 
         // we might be finished already, in which case we should
         // not switch to downloading mode. If all files are
@@ -1437,7 +1432,7 @@
         }
         if (ret == piece_manager::fatal_disk_error)
         {
-            ERR("fatal disk error: {hash: " << hash() << ", file: " << filepath() <<
+            ERR("fatal disk error: {hash: " << hash() << ", file: " << name() <<
                 ", error: " << j.error.message() << "}");
             m_ses.m_alerts.post_alert_should(file_error_alert(j.error_file, handle(), j.error));
 
@@ -1476,7 +1471,7 @@
     void transfer::dequeue_transfer_check()
     {
         if (!m_queued_for_checking) return;
-        DBG("dequeue transfer check: {hash: " << hash() << ", file: " << filepath() << "}");
+        DBG("dequeue transfer check: {hash: " << hash() << ", file: " << name() << "}");
         m_queued_for_checking = false;
         m_ses.dequeue_check_transfer(shared_from_this());
     }

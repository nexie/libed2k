--- conflicted
+++ resolved
@@ -6,37 +6,6 @@
 
 namespace libed2k
 {
-
-<<<<<<< HEAD
-=======
-    void add_transfer_params::dump() const
-    {
-        DBG("add_transfer_params::dump");
-        DBG("file hash: " << file_hash << " all hashes size: " << piece_hashses.size());
-        DBG("file path: " << convert_to_native(file_path.string()));
-        DBG("file size: " << file_size);
-        DBG("accepted: " << accepted <<
-            " requested: " << requested <<
-            " transf: " << transferred <<
-            " priority: " << priority);
-    }
-
-    void add_transfer_params::reset()
-    {
-        file_size = 0;
-        seed_mode = false;
-        num_complete_sources = -1;
-        num_incomplete_sources = -1;
-        resume_data = 0;
-        storage_mode = storage_mode_sparse;
-        duplicate_is_error = false;
-        accepted = 0;
-        requested = 0;
-        transferred = 0;
-        priority = 0;
-    }
-
->>>>>>> ceebeeca
     void session::init(const fingerprint& id, const char* listen_interface,
                        const session_settings& settings)
     {

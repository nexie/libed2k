--- conflicted
+++ resolved
@@ -1191,12 +1191,7 @@
             {
                 DBG("piece downloaded: {transfer: " << t->hash() << ", piece: " << r.piece << "}");
                 const md4_hash& hash =
-<<<<<<< HEAD
-                    t->size() < PIECE_SIZE ? t->hash() : t->hash(r.piece);
-
-=======
-                    t->filesize() < PIECE_SIZE ? t->hash() : t->hash(r.piece);
->>>>>>> 409269b0
+                t->size() < PIECE_SIZE ? t->hash() : t->hash(r.piece);
                 t->async_verify_piece(
                     r.piece, hash, boost::bind(&transfer::piece_finished, t, r.piece, _1));
             }

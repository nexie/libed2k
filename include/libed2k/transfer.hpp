--- conflicted
+++ resolved
@@ -20,14 +20,8 @@
 #include "libed2k/stat.hpp"
 #include "libed2k/transfer_handle.hpp"
 
-<<<<<<< HEAD
-
 namespace libed2k
 {
-=======
-namespace libed2k {
->>>>>>> ceebeeca
-
     class transfer_info;
     class add_transfer_params;
     namespace aux{
@@ -49,29 +43,21 @@
          * it is fake transfer constructor for using in unit tests
          * you shouldn't it anywhere except unit tests
          */
-<<<<<<< HEAD
         transfer(aux::session_impl& ses, const std::vector<peer_entry>& pl,
                  const md4_hash& hash, const std::string& filename, size_type size);
-=======
-        transfer(aux::session_impl& ses, const md4_hash& hash, const fs::path p, size_type size);
->>>>>>> ceebeeca
+
 
         transfer(aux::session_impl& ses, tcp::endpoint const& net_interface,
                  int seq, add_transfer_params const& p);
         ~transfer();
 
-<<<<<<< HEAD
-        const md4_hash& hash() const { return m_filehash; }
-        const md4_hash& collection_hash() const { return m_collection_hash; } //TODO - add real collection hash here
-        size_type size() const { return m_filesize; }
+        const md4_hash& hash() const;
+        // TODO temp code - it will be part of new share files engine
+        const md4_hash collection_hash() const { return md4_hash(); }
+        size_type size() const;
         const std::string& name() const { return m_name; }
         const std::string& path() const { return m_path; }
-=======
-        const md4_hash& hash() const;
-        size_type filesize() const;
-        const fs::path& filepath() const { return m_filepath; }
-        const fs::path& collectionpath() const { return m_collectionpath; }
->>>>>>> ceebeeca
+
 
         const std::vector<md4_hash>& piece_hashses() const;
         void piece_hashses(const std::vector<md4_hash>& hs);
@@ -325,21 +311,9 @@
         // are opened through
         tcp::endpoint m_net_interface;
 
-<<<<<<< HEAD
-        md4_hash m_filehash;
-        md4_hash m_collection_hash;
         std::string m_name;     //!< file name
         std::string m_path;     //!< file save path
 
-        size_type m_filesize;
-        boost::uint32_t m_file_type;
-
-        bitfield m_verified;
-        std::vector<md4_hash> m_hashset;
-=======
-        fs::path m_filepath;
-        fs::path m_collectionpath;
->>>>>>> ceebeeca
 
         // the number of seconds we've been in upload mode
         unsigned int m_upload_mode_time;

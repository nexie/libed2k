
#ifndef __LIBED2K_TRANSFER__
#define __LIBED2K_TRANSFER__

#include <set>
#include <boost/asio.hpp>
#include <boost/enable_shared_from_this.hpp>
#include <boost/intrusive_ptr.hpp>
#include <boost/filesystem.hpp>
#include <boost/function.hpp>
#include <boost/scoped_ptr.hpp>

#include "libed2k/lazy_entry.hpp"
#include "libed2k/policy.hpp"
#include "libed2k/piece_picker.hpp"
#include "libed2k/packet_struct.hpp"
#include "libed2k/peer_info.hpp"
#include "libed2k/storage_defs.hpp"
#include "libed2k/entry.hpp"
#include "libed2k/stat.hpp"
#include "libed2k/transfer_handle.hpp"

namespace libed2k
{
    class transfer_info;
    class add_transfer_params;
    namespace aux{
        class session_impl;
    }
    class peer;
    class server_request;
    class server_response;
    class piece_manager;
    struct disk_io_job;

    // a transfer is a class that holds information
    // for a specific download. It updates itself against
    // the tracker
    class transfer : public boost::enable_shared_from_this<transfer>
    {
    public:
        /**
         * it is fake transfer constructor for using in unit tests
         * you shouldn't it anywhere except unit tests
         */
        transfer(aux::session_impl& ses, const std::vector<peer_entry>& pl,
                 const md4_hash& hash, const std::string& filename, size_type size);


        transfer(aux::session_impl& ses, tcp::endpoint const& net_interface,
                 int seq, add_transfer_params const& p);
        ~transfer();

        const md4_hash& hash() const;
<<<<<<< HEAD
        // TODO temp code - it will be part of new share files engine
        const md4_hash collection_hash() const;
        size_type size() const;
        const std::string& name() const;
        const std::string& save_path() const;

=======
        size_type filesize() const;
        const fs::path& filepath() const { return m_filepath; }
        const fs::path& collectionpath() const { return m_collectionpath; }
        fs::path save_path() const { return m_filepath.parent_path(); }
>>>>>>> 666ff685

        const std::vector<md4_hash>& piece_hashses() const;
        void piece_hashses(const std::vector<md4_hash>& hs);
        const md4_hash& hash_for_piece(size_t piece) const;

        transfer_handle handle();
        void start();
        void abort();
        void set_state(transfer_status::state_t s);

        aux::session_impl& session() { return m_ses; }

        bool want_more_peers() const;
        void request_peers();
        void add_peer(const tcp::endpoint& peer);
        bool connect_to_peer(peer* peerinfo);
        // used by peer_connection to attach itself to a torrent
        // since incoming connections don't know what torrent
        // they're a part of until they have received an info_hash.
        // false means attach failed
        bool attach_peer(peer_connection* peer);
        // this will remove the peer and make sure all
        // the pieces it had have their reference counter
        // decreased in the piece_picker
        void remove_peer(peer_connection* p);
        void get_peer_info(std::vector<peer_info>& infos);
        bool has_peer(peer_connection* p) const
        { return m_connections.find(p) != m_connections.end(); }

        bool want_more_connections() const;
        void disconnect_all(const error_code& ec);
        bool try_connect_peer();
        void give_connect_points(int points);
        bool has_error() const { return m_error; }

        // the number of peers that belong to this torrent
        int num_peers() const { return (int)m_connections.size(); }
        int num_seeds() const;

        bool is_paused() const;
        bool is_seed() const
        {
            return !m_picker || m_picker->num_have() == m_picker->num_pieces();
        }

        // this is true if we have all the pieces that we want
        bool is_finished() const
        {
            if (is_seed()) return true;
            return (num_pieces() - m_picker->num_have() == 0);
        }

        bool is_aborted() const { return m_abort; }
        bool is_announced() const { return m_announced; }
        void set_announced(bool announced) { m_announced = announced; }
        transfer_status::state_t state() const { return m_state; }
        transfer_status status() const;

        void pause();
        void resume();
        void set_upload_limit(int limit);
        int upload_limit() const;
        void set_download_limit(int limit);
        int download_limit() const;

        void piece_availability(std::vector<int>& avail) const;

        void set_piece_priority(int index, int priority);
        int piece_priority(int index) const;
        void piece_priorities(std::vector<int>* pieces) const;

        void set_sequential_download(bool sd);
        bool is_sequential_download() const { return m_sequential_download; }

        int queue_position() const { return m_sequence_number; }

        void second_tick(stat& accumulator, int tick_interval_ms);

        // this is called wheh the transfer has completed
        // the download. It will post an event, disconnect
        // all seeds and let the tracker know we're finished.
        void completed();

        // this is called when the transfer has finished. i.e.
        // all the pieces we have not filtered have been downloaded.
        // If no pieces are filtered, this is called first and then
        // completed() is called immediately after it.
        void finished();

        stat statistics() const { return m_stat; }
        void add_stats(const stat& s);

        void set_upload_mode(bool b);
        bool upload_mode() const { return m_upload_mode; }

        // --------------------------------------------
        // PIECE MANAGEMENT
        // --------------------------------------------
        void async_verify_piece(int piece_index, const md4_hash& hash,
                                const boost::function<void(int)>& f);

        // this is called from the peer_connection
        // each time a piece has failed the hash test
        void piece_finished(int index, int passed_hash_check);

        // piece_passed is called when a piece passes the hash check
        // this will tell all peers that we just got his piece
        // and also let the piece picker know that we have this piece
        // so it wont pick it for download
        void piece_passed(int index);

        // piece_failed is called when a piece fails the hash check
        void piece_failed(int index);

        // this will restore the piece picker state for a piece
        // by re marking all the requests to blocks in this piece
        // that are still outstanding in peers' download queues.
        // this is done when a piece fails
        void restore_piece_state(int index);

        bool has_picker() const
        {
            return m_picker.get() != 0;
        }
        piece_picker& picker() { return *m_picker; }

        // returns true if we have downloaded the given piece
        bool have_piece(int index) const
        {
            return has_picker() ? m_picker->have_piece(index) : true;
        }
        bitfield have_pieces() const;

        // called when we learn that we have a piece
        // only once per piece
        void we_have(int index);

        size_t num_have() const
        {
            return has_picker() ? m_picker->num_have() : num_pieces();
        }

        void peer_has(int index)
        {
            if (m_picker.get())
            {
                assert(!is_seed());
                m_picker->inc_refcount(index);
            }
            else
            {
                assert(is_seed());
            }
        }

        size_t num_pieces() const;
        size_t num_free_blocks() const;

        piece_manager& filesystem() { return *m_storage; }
        storage_interface* get_storage();
        void move_storage(const std::string& save_path);
        bool rename_file(const std::string& name);
        void delete_files();

        // unless this returns true, new connections must wait
        // with their initialization.
        bool ready_for_connections() const { return true; }

        boost::uint32_t getAcepted() const { return m_accepted; }
        boost::uint32_t getResuested() const { return m_requested; }
        boost::uint64_t getTransferred() const { return m_transferred; }
        boost::uint8_t  getPriority() const { return m_priority; }

        /**
          * async generate fast resume data and emit alert
         */
        void save_resume_data();

        bool should_check_file() const;

        /**
          * call after transfer checking completed
         */
        void file_checked();
        void start_checking();

        void set_error(error_code const& ec);

        /**
          * add transfer to check queue in session_impl
         */
        void queue_transfer_check();

        /**
          * remove transfer from check queue insession_impl
         */
        void dequeue_transfer_check();

        // --------------------------------------------
        // SERVER MANAGEMENT
        // --------------------------------------------
        /**
          * convert transfer info into announce
         */
        shared_file_entry getAnnounce() const;

        tcp::endpoint const& get_interface() const { return m_net_interface; }

        std::set<peer_connection*> m_connections;

        void on_files_released(int ret, disk_io_job const& j);
        void on_files_deleted(int ret, disk_io_job const& j);
        void on_file_renamed(int ret, disk_io_job const& j);
        void on_storage_moved(int ret, disk_io_job const& j);
        void on_transfer_aborted(int ret, disk_io_job const& j);
        void on_transfer_paused(int ret, disk_io_job const& j);
        void on_save_resume_data(int ret, disk_io_job const& j);
        void on_resume_data_checked(int ret, disk_io_job const& j);
        void on_piece_checked(int ret, disk_io_job const& j);
        void on_piece_verified(int ret, disk_io_job const& j, boost::function<void(int)> f);
        void handle_disk_error(disk_io_job const& j, peer_connection* c = 0);

    private:
        // will initialize the storage and the piece-picker
        void init();
        void bytes_done(transfer_status& st) const;
        void add_failed_bytes(int b);
        int block_bytes_wanted(const piece_block& p) const { return BLOCK_SIZE; }

        void write_resume_data(entry& rd) const;
        void read_resume_data(lazy_entry const& rd);

        // this is the upload and download statistics for the whole transfer.
        // it's updated from all its peers once every second.
        stat m_stat;

        // a back reference to the session
        // this transfer belongs to.
        aux::session_impl& m_ses;
        boost::scoped_ptr<piece_picker> m_picker;

        bool m_announced;   //! transfer announced on server
        // is set to true when the transfer has been aborted.
        bool m_abort;

        bool m_paused;
        bool m_sequential_download;

        int m_sequence_number;

        // the network interface all outgoing connections
        // are opened through
        tcp::endpoint m_net_interface;
        std::string   m_save_path;     //!< file save path
        // the number of seconds we've been in upload mode
        unsigned int m_upload_mode_time;

        // determines the storage state for this transfer.
        storage_mode_t m_storage_mode;

        // the state of this transfer (queued, checking, downloading, etc.)
        transfer_status::state_t m_state;

        // this means we haven't verified the file content
        // of the files we're seeding. the m_verified bitfield
        // indicates which pieces have been verified and which
        // haven't
        bool m_seed_mode;

        // set to true when this transfer may not download anything
        bool m_upload_mode;

        // if this is true, libed2k may pause and resume
        // this transfer depending on queuing rules. Transfers
        // started with auto_managed flag set may be added in
        // a paused state in case there are no available
        // slots.
        bool m_auto_managed;

        int m_complete;
        int m_incomplete;

        policy m_policy;

        // used for compatibility with piece_manager,
        // may store invalid data
        // should store valid file path
        boost::intrusive_ptr<transfer_info> m_info;

        boost::uint32_t m_accepted;
        boost::uint32_t m_requested;
        boost::uint64_t m_transferred;
        boost::uint8_t  m_priority;

        // all time totals of uploaded and downloaded payload
        // stored in resume data
        size_type m_total_uploaded;
        size_type m_total_downloaded;
        bool m_queued_for_checking;

        // progress parts per million (the number of millionths of completeness)
        int m_progress_ppm;

        // the number of bytes that has been
        // downloaded that failed the hash-test
        boost::uint32_t m_total_failed_bytes;
        boost::uint32_t m_total_redundant_bytes;

        // the piece_manager keeps the transfer object
        // alive by holding a shared_ptr to it and
        // the transfer keeps the piece manager alive
        // with this intrusive_ptr. This cycle is
        // broken when transfer::abort() is called
        // Then the transfer releases the piece_manager
        // and when the piece_manager is complete with all
        // outstanding disk io jobs (that keeps
        // the piece_manager alive) it will destruct
        // and release the transfer file. The reason for
        // this is that the transfer_info is used by
        // the piece_manager, and stored in the
        // torrent, so the torrent cannot destruct
        // before the piece_manager.
        boost::intrusive_ptr<piece_manager> m_owning_storage;

        // this is a weak (non owninig) pointer to
        // the piece_manager. This is used after the torrent
        // has been aborted, and it can no longer own
        // the object.
        piece_manager* m_storage;

        duration_timer m_minute_timer;

        /**
          * previously saved resume data
         */
        std::vector<char>  m_resume_data;
        lazy_entry m_resume_entry;

        /**
          * current error on this transfer
         */
        error_code m_error;
    };

    extern shared_file_entry transfer2sfe(const std::pair<md4_hash, boost::shared_ptr<transfer> >& tran);
}

#endif<|MERGE_RESOLUTION|>--- conflicted
+++ resolved
@@ -52,19 +52,11 @@
         ~transfer();
 
         const md4_hash& hash() const;
-<<<<<<< HEAD
         // TODO temp code - it will be part of new share files engine
         const md4_hash collection_hash() const;
         size_type size() const;
         const std::string& name() const;
         const std::string& save_path() const;
-
-=======
-        size_type filesize() const;
-        const fs::path& filepath() const { return m_filepath; }
-        const fs::path& collectionpath() const { return m_collectionpath; }
-        fs::path save_path() const { return m_filepath.parent_path(); }
->>>>>>> 666ff685
 
         const std::vector<md4_hash>& piece_hashses() const;
         void piece_hashses(const std::vector<md4_hash>& hs);
